{
  "name": "orbitdb-storacha-bridge",
  "version": "0.4.2",
  "description": "OrbitDB database replication via Storacha/Filecoin",
  "main": "lib/orbitdb-storacha-bridge.js",
  "svelte": "dist/components/",
  "type": "module",
  "exports": {
    ".": {
      "types": "./lib/orbitdb-storacha-bridge.d.ts",
      "default": "./lib/orbitdb-storacha-bridge.js"
    },
<<<<<<< HEAD
    "./car-storage": "./lib/car-storage.js",
    "./storacha-storage": "./lib/storacha-storage.js",
=======
    "./backup-car": "./lib/backup-car.js",
>>>>>>> 9c4cfd2f
    "./StorachaIntegration.svelte": "./dist/components/StorachaIntegration.svelte",
    "./StorachaTest.svelte": "./dist/components/StorachaTest.svelte",
    "./StorachaAuth.svelte": "./dist/components/StorachaAuth.svelte",
    "./storacha-backup": "./dist/components/storacha-backup.js",
    "./components/*": "./dist/components/*"
  },
  "scripts": {
    "test": "NODE_OPTIONS='--experimental-vm-modules --no-warnings' jest",
    "test:verbose": "npm test -- --verbose",
    "test:integration": "npm test -- test/integration.test.js",
    "test:p256-ucan": "npm test -- test/p256-ucan-security.test.js",
    "test:car-backup": "npm test -- test/backup-car.test.js",
    "test:space-download": "node --experimental-vm-modules test/test-space-download-approach.js",
    "test:w3-cli": "node --experimental-vm-modules test/test-w3-cli-integration.js",
    "clear-space": "node scripts/clear-space.js",
    "ucan-demo": "node examples/ucan-demo.js",
    "car-demo": "node examples/car-backup-demo.js",
    "seed-backup-demo": "node examples/seed-to-orbitdb-backup.js",
    "monitor-propagation": "node monitor-propagation.js",
    "lint": "eslint '{lib,examples,test}/**/*.{js,svelte}' --ignore-pattern 'examples/svelte/*/build/**' --ignore-pattern 'examples/svelte/*/dist/**'",
    "format": "prettier --write lib/ examples/ test/ --ignore-path '.prettierignore'",
    "clean": "rm -rf ./cid-bridge-test* ./demo-test*",
    "build:components": "mkdir -p dist/components && cp src/components/*.svelte dist/components/ && cp src/components/*.js dist/components/",
    "prepublishOnly": "npm run build:components"
  },
  "keywords": [
    "orbitdb",
    "storacha",
    "filecoin",
    "ipfs",
    "backup",
    "replication",
    "web3",
    "decentralized",
    "database",
    "cid",
    "bridge"
  ],
  "files": [
    "lib",
    "dist",
    "README.md",
    "LICENSE"
  ],
  "author": "OrbitDB Storacha Bridge Contributors",
  "license": "MIT",
  "dependencies": {
    "@chainsafe/libp2p-gossipsub": "^14.1.1",
    "@chainsafe/libp2p-noise": "^16.1.4",
    "@chainsafe/libp2p-yamux": "^7.0.4",
    "@helia/block-brokers": "^4.2.4",
    "@helia/routers": "^3.1.3",
    "@ipld/car": "^5.4.1",
    "@ipld/dag-cbor": "^9.0.6",
    "@ipld/dag-ucan": "^3.4.5",
    "@libp2p/identify": "^3.0.38",
    "@libp2p/tcp": "^10.1.18",
    "@orbitdb/core": "^3.0.2",
    "@orbitdb/identity-provider-did": "^1.0.2",
    "@scure/bip39": "^1.3.0",
    "@storacha/capabilities": "^1.9.0",
    "@storacha/client": "^1.8.2",
    "blockstore-level": "^2.0.3",
    "cbor-web": "^10.0.11",
    "datastore-level": "^11.0.3",
    "dotenv": "^17.2.1",
    "helia": "^5.3.0",
    "key-did-provider-ed25519": "^4.0.2",
    "key-did-resolver": "^4.0.0",
    "libp2p": "^2.1.8",
    "multiformats": "^12.1.3",
    "pino": "^10.0.0"
  },
  "devDependencies": {
    "@ibm/plex": "^6.4.1",
    "@types/jest": "^29.5.5",
    "@ucanto/core": "^10.4.0",
    "@ucanto/principal": "^9.0.2",
    "carbon-components-svelte": "^0.89.7",
    "carbon-icons-svelte": "^12.17.0",
    "eslint": "^8.50.0",
    "jest": "^29.7.0",
    "pino-pretty": "^13.1.1",
    "prettier": "^3.0.3",
    "prettier-plugin-svelte": "^3.4.0",
    "prettier-plugin-tailwindcss": "^0.7.0"
  },
  "peerDependencies": {
    "lucide-svelte": "^0.400.0 || ^0.500.0",
    "svelte": "^3.0.0 || ^4.0.0 || ^5.0.0"
  },
  "engines": {
    "node": ">=22.0.0"
  },
  "repository": {
    "type": "git",
    "url": "https://github.com/NiKrause/orbitdb-storacha-bridge.git"
  },
  "bugs": {
    "url": "https://github.com/NiKrause/orbitdb-storacha-bridge/issues"
  },
  "homepage": "https://github.com/NiKrause/orbitdb-storacha-bridge#readme",
  "jest": {
    "testEnvironment": "node",
    "testTimeout": 60000,
    "verbose": true,
    "passWithNoTests": true,
    "maxWorkers": 1,
    "testPathIgnorePatterns": [
      "/examples/",
      "/examples/svelte/",
      "<rootDir>/test/car-storage.test.js",
      "<rootDir>/test/integration.test.js",
      "<rootDir>/test/access-control-integration.test.js",
      "<rootDir>/test/p256-ucan-security.test.js"
    ]
  }
}<|MERGE_RESOLUTION|>--- conflicted
+++ resolved
@@ -10,12 +10,9 @@
       "types": "./lib/orbitdb-storacha-bridge.d.ts",
       "default": "./lib/orbitdb-storacha-bridge.js"
     },
-<<<<<<< HEAD
     "./car-storage": "./lib/car-storage.js",
     "./storacha-storage": "./lib/storacha-storage.js",
-=======
     "./backup-car": "./lib/backup-car.js",
->>>>>>> 9c4cfd2f
     "./StorachaIntegration.svelte": "./dist/components/StorachaIntegration.svelte",
     "./StorachaTest.svelte": "./dist/components/StorachaTest.svelte",
     "./StorachaAuth.svelte": "./dist/components/StorachaAuth.svelte",
