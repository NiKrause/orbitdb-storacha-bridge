/**
 * OrbitDB Storacha Bridge Demo - Node.js Edition
 * 
 * Demonstrates complete OrbitDB database backup and restoration via Storacha/Filecoin
 * with 100% hash preservation and identity recovery using the refactored library.
 */

// Import dotenv for Node.js environment variable handling
import 'dotenv/config'
import { 
  backupDatabase, 
  restoreDatabaseFromSpace
} from '../lib/orbitdb-storacha-bridge.js'

// Import utilities separately  
import { 
  createHeliaOrbitDB,
  cleanupOrbitDBDirectories
} from '../lib/utils.js'

import { logger } from '../lib/logger.js'

/**
 * Test complete OrbitDB backup and restore workflow
 */
async function testOrbitDBStorachaBridge() {
  logger.info('🚀 Testing OrbitDB Storacha Bridge')
  logger.info('=' .repeat(60))
  
  let sourceNode, targetNode
  
  try {
    // Step 1: Create source database with sample data
    logger.info('\n📡 Step 1: Creating source database...')
    sourceNode = await createHeliaOrbitDB('-source')
    
    const sourceDB = await sourceNode.orbitdb.open('bridge-demo', { type: 'events' })
    
    // Add sample data
    const sampleData = [
      'Hello from OrbitDB!',
      'This data will survive backup and restore',
      'Perfect hash preservation test',
      'Identity recovery demonstration'
    ]
    
    for (const content of sampleData) {
      const hash = await sourceDB.add(content)
      logger.info({ hash: hash.substring(0, 16), content }, `   📝 Added: ${hash.substring(0, 16)}... - "${content}"`)
    }
    
    logger.info(`\n📊 Source database created:`)
    logger.info(`   Name: ${sourceDB.name}`)
    logger.info(`   Address: ${sourceDB.address}`)
    logger.info(`   Entries: ${(await sourceDB.all()).length}`)
    
    // Step 2: Backup database to Storacha
    logger.info('\n📤 Step 2: Backing up database to Storacha...')
    
    const backupResult = await backupDatabase(sourceNode.orbitdb, sourceDB.address, {
      storachaKey: process.env.STORACHA_KEY,
      storachaProof: process.env.STORACHA_PROOF
    })
    
    if (!backupResult.success) {
      throw new Error(`Backup failed: ${backupResult.error}`)
    }
    
    logger.info(`✅ Backup completed successfully!`)
    logger.info(`   📋 Manifest CID: ${backupResult.manifestCID}`)
    logger.info(`   📊 Blocks uploaded: ${backupResult.blocksUploaded}/${backupResult.blocksTotal}`)
    logger.info(`   📦 Block types:`, backupResult.blockSummary)
    
    // Close source database
    await sourceDB.close()
    await sourceNode.orbitdb.stop()
    await sourceNode.helia.stop()
    await sourceNode.blockstore.close()
    await sourceNode.datastore.close()
    
    logger.info('\n🧹 Source database closed and cleaned up')
    
    // Step 3: Create target node and restore from space
    logger.info('\n🔄 Step 3: Creating target node...')
    targetNode = await createHeliaOrbitDB('-target')
    
    logger.info('\n📥 Step 4: Restoring database from Storacha space...')
    
    const restoreResult = await restoreDatabaseFromSpace(targetNode.orbitdb, {
      storachaKey: process.env.STORACHA_KEY,
      storachaProof: process.env.STORACHA_PROOF
    })
    
    if (!restoreResult.success) {
      throw new Error(`Restore failed: ${restoreResult.error}`)
    }
    
    logger.info(`✅ Restore completed successfully!`)
    logger.info(`   📋 Restored database: ${restoreResult.name}`)
    logger.info(`   📍 Address: ${restoreResult.address}`)
    logger.info(`   📊 Entries recovered: ${restoreResult.entriesRecovered}`)
    logger.info(`   🔄 Blocks restored: ${restoreResult.blocksRestored}`)
    logger.info(`   🎯 Address match: ${restoreResult.addressMatch}`)
    
    // Display restored entries
    logger.info('\n📄 Restored entries:')
    for (let i = 0; i < restoreResult.entries.length; i++) {
      const entry = restoreResult.entries[i]
      logger.info(`   ${i + 1}. ${entry.hash.substring(0, 16)}... - "${entry.value}"`)
    }
    
    // Test identity separation
    console.log('\n🔐 Testing identity separation...')
    
    // Get Alice's identity from the log entries (not from the entries array)
    const logEntries = await restoreResult.database.log.values()
    const firstLogEntry = logEntries[0]
    console.log('   Alice\'s identity (from restored log):', firstLogEntry.identity)
    
    // Get Bob's current OrbitDB identity
    const bobIdentity = targetNode.orbitdb.identity.id
    console.log('   Bob\'s identity (current OrbitDB):', bobIdentity)
    console.log('   📊 Identities match:', firstLogEntry.identity === bobIdentity ? '❌ Same (unexpected)' : '✅ Different (expected)')
    
    // Try to add a new entry as Bob (this will fail due to access control)
    console.log('\n🔒 Testing access control...')
    console.log('   Bob attempts to write to Alice\'s database...')
    try {
      const bobEntry = await restoreResult.database.add('New entry from Bob')
      console.log('   ❌ UNEXPECTED: Bob was able to write! Entry hash:', bobEntry.substring(0, 16) + '...')
    } catch (error) {
      console.log('   ✅ EXPECTED: Access control working!')
      console.log('   📝 Error:', error.message)
      console.log('   🎯 This confirms Bob has a different identity and cannot write to Alice\'s database')
    }
    
    const originalCount = sampleData.length
    const restoredCount = restoreResult.entriesRecovered
    
<<<<<<< HEAD
    logger.info('\n🎉 SUCCESS! OrbitDB Storacha Bridge test completed!')
    logger.info(`   📊 Original entries: ${originalCount}`)
    logger.info(`   📊 Restored entries: ${restoredCount}`)
    logger.info(`   📋 Manifest CID: ${restoreResult.manifestCID}`)
    logger.info(`   📍 Address preserved: ${restoreResult.addressMatch}`)
    logger.info(`   🌟 100% data integrity: ${originalCount === restoredCount && restoreResult.addressMatch}`)
=======
    // Close Bob's database after identity test
    await restoreResult.database.close()
    
    console.log('\n🎉 SUCCESS! OrbitDB Storacha Bridge test completed!')
    console.log(`   📊 Original entries: ${originalCount}`)
    console.log(`   📊 Restored entries: ${restoredCount}`)
    console.log(`   📋 Manifest CID: ${restoreResult.manifestCID}`)
    console.log(`   📍 Address preserved: ${restoreResult.addressMatch}`)
    console.log(`   🌟 100% data integrity: ${originalCount === restoredCount && restoreResult.addressMatch}`)
>>>>>>> 5ffbe2ef
    
    return {
      success: true,
      manifestCID: restoreResult.manifestCID,
      originalEntries: originalCount,
      restoredEntries: restoredCount,
      addressMatch: restoreResult.addressMatch,
      blocksUploaded: backupResult.blocksUploaded,
      blocksRestored: restoreResult.blocksRestored
    }
    
  } catch (error) {
    logger.error('\n💥 Test failed:', error.message)
    return {
      success: false,
      error: error.message
    }
  } finally {
    // Cleanup
    logger.info('\n🧹 Cleaning up...')
    
    if (targetNode) {
      try {
        await targetNode.orbitdb.stop()
        await targetNode.helia.stop()
        await targetNode.blockstore.close()
        await targetNode.datastore.close()
        logger.info('   ✅ Target node cleaned up')
      } catch (error) {
        logger.warn(`   ⚠️ Target cleanup warning: ${error.message}`)
      }
    }
    
    if (sourceNode) {
      try {
        await sourceNode.orbitdb.stop()
        await sourceNode.helia.stop()
        await sourceNode.blockstore.close()
        await sourceNode.datastore.close()
        logger.info('   ✅ Source node cleaned up')
      } catch (error) {
        logger.warn(`   ⚠️ Source cleanup warning: ${error.message}`)
      }
    }
    
    // Clean up OrbitDB directories
    logger.info('\n🧹 Final cleanup - removing OrbitDB directories...')
    await cleanupOrbitDBDirectories()
  }
}

// Run test if this file is executed directly
if (import.meta.url === `file://${process.argv[1]}`) {
  testOrbitDBStorachaBridge()
    .then((result) => {
      if (result?.success) {
        logger.info('\n🎉 Demo completed successfully!')
        process.exit(0)
      } else {
        logger.error('\n❌ Demo failed!')
        process.exit(1)
      }
    })
    .catch((error) => {
      logger.error('\n💥 Demo crashed:', error.message)
      process.exit(1)
    })
}

export { testOrbitDBStorachaBridge }<|MERGE_RESOLUTION|>--- conflicted
+++ resolved
@@ -137,24 +137,15 @@
     const originalCount = sampleData.length
     const restoredCount = restoreResult.entriesRecovered
     
-<<<<<<< HEAD
+    // Close Bob's database after identity test
+    await restoreResult.database.close()
+    
     logger.info('\n🎉 SUCCESS! OrbitDB Storacha Bridge test completed!')
     logger.info(`   📊 Original entries: ${originalCount}`)
     logger.info(`   📊 Restored entries: ${restoredCount}`)
     logger.info(`   📋 Manifest CID: ${restoreResult.manifestCID}`)
     logger.info(`   📍 Address preserved: ${restoreResult.addressMatch}`)
     logger.info(`   🌟 100% data integrity: ${originalCount === restoredCount && restoreResult.addressMatch}`)
-=======
-    // Close Bob's database after identity test
-    await restoreResult.database.close()
-    
-    console.log('\n🎉 SUCCESS! OrbitDB Storacha Bridge test completed!')
-    console.log(`   📊 Original entries: ${originalCount}`)
-    console.log(`   📊 Restored entries: ${restoredCount}`)
-    console.log(`   📋 Manifest CID: ${restoreResult.manifestCID}`)
-    console.log(`   📍 Address preserved: ${restoreResult.addressMatch}`)
-    console.log(`   🌟 100% data integrity: ${originalCount === restoredCount && restoreResult.addressMatch}`)
->>>>>>> 5ffbe2ef
     
     return {
       success: true,
