--- conflicted
+++ resolved
@@ -154,102 +154,14 @@
 
 /* Hero Section Styles */
 .hero-section {
-<<<<<<< HEAD
-  background: linear-gradient(180deg, 
-    var(--cds-background) 0%, 
-    var(--cds-layer-01) 100%);
-  padding: 4rem 2rem 3rem;
-  position: relative;
-  overflow: hidden;
-}
-
-.hero-section::before {
-  content: '';
-  position: absolute;
-  top: -50%;
-  left: -50%;
-  width: 200%;
-  height: 200%;
-  background: radial-gradient(
-    circle at center,
-    rgba(102, 126, 234, 0.05) 0%,
-    transparent 70%
-  );
-  animation: pulse 15s ease-in-out infinite;
-}
-
-@keyframes pulse {
-  0%, 100% { transform: scale(1); opacity: 0.5; }
-  50% { transform: scale(1.1); opacity: 0.8; }
-=======
   display: flex;
   justify-content: center;
   padding: 3rem 1rem 2rem;
   animation: fadeIn 0.8s ease-out;
->>>>>>> a06d76cd
 }
 
 .hero-content {
   max-width: 900px;
-<<<<<<< HEAD
-  margin: 0 auto;
-  text-align: center;
-  position: relative;
-  z-index: 1;
-}
-
-.logo-container {
-  display: inline-block;
-  margin-bottom: 2rem;
-  position: relative;
-}
-
-.main-logo {
-  filter: drop-shadow(0 4px 20px rgba(102, 126, 234, 0.2));
-}
-
-.hero-title {
-  font-size: clamp(2rem, 5vw, 3.5rem);
-  font-weight: 700;
-  margin: 0 0 1rem 0;
-  letter-spacing: -0.02em;
-  line-height: 1.2;
-}
-
-.gradient-text {
-  background: linear-gradient(135deg, #667EEA 0%, #764BA2 100%);
-  -webkit-background-clip: text;
-  -webkit-text-fill-color: transparent;
-  background-clip: text;
-}
-
-.gradient-text-alt {
-  background: linear-gradient(135deg, #06B6D4 0%, #3B82F6 100%);
-  -webkit-background-clip: text;
-  -webkit-text-fill-color: transparent;
-  background-clip: text;
-}
-
-.connector {
-  color: var(--cds-text-secondary);
-  margin: 0 0.5rem;
-  font-weight: 300;
-}
-
-.hero-subtitle {
-  font-size: 1.5rem;
-  color: var(--cds-text-secondary);
-  margin: 0 0 1rem 0;
-  font-weight: 400;
-}
-
-.hero-description {
-  font-size: 1.1rem;
-  color: var(--cds-text-helper);
-  max-width: 600px;
-  margin: 0 auto 2rem;
-  line-height: 1.6;
-=======
   width: 100%;
   text-align: center;
 }
@@ -286,34 +198,11 @@
   color: var(--cds-text-helper);
   margin: 0 0 2rem 0;
   animation: slideUp 0.6s ease-out 0.4s both;
->>>>>>> a06d76cd
 }
 
 /* Feature Pills */
 .feature-pills {
   display: flex;
-<<<<<<< HEAD
-  flex-wrap: wrap;
-  gap: 0.75rem;
-  justify-content: center;
-  margin: 2rem 0;
-}
-
-.pill {
-  background: var(--cds-layer-02);
-  border: 1px solid var(--cds-border-subtle);
-  padding: 0.5rem 1rem;
-  border-radius: 2rem;
-  font-size: 0.875rem;
-  color: var(--cds-text-secondary);
-  transition: all 0.3s ease;
-}
-
-.pill:hover {
-  background: var(--cds-layer-hover);
-  border-color: var(--cds-border-strong);
-  transform: translateY(-2px);
-=======
   justify-content: center;
   flex-wrap: wrap;
   gap: 0.75rem;
@@ -346,104 +235,10 @@
 .pill-icon {
   font-size: 1.125rem;
   line-height: 1;
->>>>>>> a06d76cd
 }
 
 /* Technology Stack */
 .tech-stack {
-<<<<<<< HEAD
-  display: flex;
-  align-items: center;
-  justify-content: center;
-  gap: 2rem;
-  margin-top: 3rem;
-  flex-wrap: wrap;
-  padding: 1.5rem;
-  background: var(--cds-layer-01);
-  border-radius: 1rem;
-  border: 1px solid var(--cds-border-subtle);
-}
-
-.tech-item {
-  display: flex;
-  flex-direction: column;
-  align-items: center;
-  gap: 0.5rem;
-  text-decoration: none;
-  color: var(--cds-text-secondary);
-  transition: all 0.3s ease;
-}
-
-.tech-item:hover {
-  transform: translateY(-4px);
-  color: var(--cds-text-primary);
-}
-
-.tech-item img {
-  width: 32px;
-  height: 32px;
-  object-fit: contain;
-  filter: grayscale(20%);
-  transition: filter 0.3s ease;
-}
-
-.tech-item:hover img {
-  filter: grayscale(0%) brightness(1.1);
-}
-
-.tech-item span {
-  font-size: 0.75rem;
-  font-weight: 500;
-}
-
-/* Main Content Area */
-.main-content {
-  padding: 2rem;
-  max-width: 1400px;
-  margin: 0 auto;
-}
-
-.content-card {
-  background: var(--cds-layer);
-  border: 1px solid var(--cds-border-subtle);
-  border-radius: 1rem;
-  padding: 2rem;
-  box-shadow: 0 4px 24px rgba(0, 0, 0, 0.06);
-  transition: all 0.3s ease;
-}
-
-.content-card:hover {
-  box-shadow: 0 8px 32px rgba(0, 0, 0, 0.08);
-}
-
-/* Enhanced Orbital Card */
-.orbital-card {
-  background: var(--cds-layer);
-  border: 1px solid var(--cds-border-subtle);
-  box-shadow: 0 2px 12px rgba(0, 0, 0, 0.04);
-  border-radius: 1rem;
-  transition: all 0.3s ease;
-  position: relative;
-  overflow: hidden;
-}
-
-.orbital-card::before {
-  content: '';
-  position: absolute;
-  top: -2px;
-  left: -2px;
-  right: -2px;
-  bottom: -2px;
-  background: linear-gradient(135deg, #667EEA, #764BA2, #06B6D4, #3B82F6);
-  border-radius: 1rem;
-  opacity: 0;
-  transition: opacity 0.3s ease;
-  z-index: -1;
-}
-
-.orbital-card:hover::before {
-  opacity: 0.1;
-=======
   margin-top: 2.5rem;
   animation: slideUp 0.6s ease-out 0.6s both;
 }
@@ -610,129 +405,17 @@
     opacity: 0.8;
     transform: scale(1.05);
   }
->>>>>>> a06d76cd
 }
 
 /* Responsive adjustments */
 @media (max-width: 768px) {
-  .hero-section {
-    padding: 2rem 1rem;
-  }
-
-  .hero-title {
-    font-size: 2rem;
-  }
-
-  .hero-subtitle {
-    font-size: 1.2rem;
-  }
-
-  .hero-description {
-    font-size: 1rem;
-  }
-
-  .tech-stack {
-    gap: 1rem;
-    padding: 1rem;
-  }
-
-  .tech-item img {
-    width: 24px;
-    height: 24px;
-  }
-
-  .content-card {
-    padding: 1rem;
-    border-radius: 0.5rem;
+  .orbital-card {
+    margin: 1rem;
   }
 
   .particle {
     display: none; /* Hide particles on mobile for performance */
   }
-<<<<<<< HEAD
-}
-
-/* Footer Section */
-.footer-section {
-  margin-top: 4rem;
-  padding: 3rem 2rem;
-  background: var(--cds-layer-01);
-  border-top: 1px solid var(--cds-border-subtle);
-}
-
-.footer-content {
-  max-width: 900px;
-  margin: 0 auto;
-  text-align: center;
-}
-
-.footer-logo {
-  display: inline-block;
-  margin-bottom: 1rem;
-  opacity: 0.8;
-}
-
-.footer-text {
-  font-size: 0.875rem;
-  font-weight: 600;
-  color: var(--cds-text-secondary);
-  margin: 0 0 0.25rem 0;
-}
-
-.footer-subtext {
-  font-size: 0.75rem;
-  color: var(--cds-text-helper);
-  margin: 0 0 1.5rem 0;
-}
-
-.footer-links {
-  display: flex;
-  align-items: center;
-  justify-content: center;
-  gap: 1rem;
-  font-size: 0.875rem;
-}
-
-.footer-links a {
-  color: var(--cds-link-primary);
-  text-decoration: none;
-  transition: color 0.3s ease;
-}
-
-.footer-links a:hover {
-  color: var(--cds-link-primary-hover);
-  text-decoration: underline;
-}
-
-.footer-links .separator {
-  color: var(--cds-text-disabled);
-  user-select: none;
-}
-
-/* Animation improvements */
-@keyframes fadeInUp {
-  from {
-    opacity: 0;
-    transform: translateY(20px);
-  }
-  to {
-    opacity: 1;
-    transform: translateY(0);
-  }
-}
-
-.hero-content > * {
-  animation: fadeInUp 0.6s ease-out forwards;
-  opacity: 0;
-}
-
-.hero-content > *:nth-child(1) { animation-delay: 0.1s; }
-.hero-content > *:nth-child(2) { animation-delay: 0.2s; }
-.hero-content > *:nth-child(3) { animation-delay: 0.3s; }
-.hero-content > *:nth-child(4) { animation-delay: 0.4s; }
-.hero-content > *:nth-child(5) { animation-delay: 0.5s; }
-.hero-content > *:nth-child(6) { animation-delay: 0.6s; }
-=======
 
   .hero-title {
     font-size: 2rem;
@@ -759,5 +442,4 @@
     grid-template-columns: 1fr;
     gap: 1.5rem;
   }
-}
->>>>>>> a06d76cd
+}