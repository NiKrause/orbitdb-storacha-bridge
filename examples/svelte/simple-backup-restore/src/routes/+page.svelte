--- conflicted
+++ resolved
@@ -58,54 +58,40 @@
   </HeaderUtilities>
 </Header>
 
-<<<<<<< HEAD
-<Content style="padding: 0;">
-  <!-- Hero Section -->
-  <div class="hero-section">
-    <div class="hero-content">
-      <!-- Animated Logo -->
-=======
 <Content>
   <!-- Hero Section -->
   <div class="hero-section">
     <div class="hero-content">
->>>>>>> a06d76cd
       <div class="logo-container">
         <svg
           xmlns="http://www.w3.org/2000/svg"
-          width="140"
-          height="140"
+          width="120"
+          height="120"
           viewBox="0 0 32 32"
-<<<<<<< HEAD
-          class="main-logo"
-=======
           class="hero-logo"
->>>>>>> a06d76cd
         >
           <defs>
-            <linearGradient id="orbitGradient" x1="0%" y1="0%" x2="100%" y2="100%">
-              <stop offset="0%" style="stop-color:#667EEA;stop-opacity:1" />
-              <stop offset="100%" style="stop-color:#764BA2;stop-opacity:1" />
+            <linearGradient
+              id="orbitGradient"
+              x1="0%"
+              y1="0%"
+              x2="100%"
+              y2="100%"
+            >
+              <stop offset="0%" style="stop-color:#4F46E5;stop-opacity:1" />
+              <stop offset="100%" style="stop-color:#7C3AED;stop-opacity:1" />
             </linearGradient>
-            <linearGradient id="storageGradient" x1="0%" y1="0%" x2="100%" y2="100%">
+            <linearGradient
+              id="storageGradient"
+              x1="0%"
+              y1="0%"
+              x2="100%"
+              y2="100%"
+            >
               <stop offset="0%" style="stop-color:#06B6D4;stop-opacity:1" />
-              <stop offset="100%" style="stop-color:#3B82F6;stop-opacity:1" />
+              <stop offset="100%" style="stop-color:#0891B2;stop-opacity:1" />
             </linearGradient>
-            <filter id="glow">
-              <feGaussianBlur stdDeviation="3" result="coloredBlur"/>
-              <feMerge>
-                <feMergeNode in="coloredBlur"/>
-                <feMergeNode in="SourceGraphic"/>
-              </feMerge>
-            </filter>
           </defs>
-<<<<<<< HEAD
-          
-          <!-- Outer ring with gradient -->
-          <circle cx="16" cy="16" r="14" fill="none" stroke="url(#orbitGradient)" stroke-width="0.5" opacity="0.3"/>
-          
-          <!-- Main orbital paths -->
-=======
           <circle
             cx="16"
             cy="16"
@@ -115,85 +101,45 @@
             stroke-width="1"
           />
           <circle cx="16" cy="16" r="4" fill="url(#storageGradient)" class="pulse-animation" />
->>>>>>> a06d76cd
           <g class="orbit-animation" style="transform-origin: 16px 16px;">
-            <ellipse cx="16" cy="16" rx="12" ry="7" fill="none" stroke="url(#orbitGradient)" stroke-width="1" opacity="0.6" stroke-dasharray="2,1"/>
-            <ellipse cx="16" cy="16" rx="7" ry="12" fill="none" stroke="url(#orbitGradient)" stroke-width="1" opacity="0.6" stroke-dasharray="2,1"/>
-            
-            <!-- Orbiting nodes -->
-            <circle cx="28" cy="16" r="2" fill="url(#storageGradient)" filter="url(#glow)">
-              <animate attributeName="opacity" values="0.4;1;0.4" dur="3s" repeatCount="indefinite"/>
-            </circle>
-            <circle cx="4" cy="16" r="2" fill="url(#storageGradient)" filter="url(#glow)">
-              <animate attributeName="opacity" values="0.4;1;0.4" dur="3s" begin="0.75s" repeatCount="indefinite"/>
-            </circle>
-            <circle cx="16" cy="4" r="2" fill="url(#storageGradient)" filter="url(#glow)">
-              <animate attributeName="opacity" values="0.4;1;0.4" dur="3s" begin="1.5s" repeatCount="indefinite"/>
-            </circle>
-            <circle cx="16" cy="28" r="2" fill="url(#storageGradient)" filter="url(#glow)">
-              <animate attributeName="opacity" values="0.4;1;0.4" dur="3s" begin="2.25s" repeatCount="indefinite"/>
-            </circle>
+            <ellipse
+              cx="16"
+              cy="16"
+              rx="10"
+              ry="6"
+              fill="none"
+              stroke="url(#orbitGradient)"
+              stroke-width="1.5"
+              opacity="0.8"
+            />
+            <ellipse
+              cx="16"
+              cy="16"
+              rx="6"
+              ry="10"
+              fill="none"
+              stroke="url(#orbitGradient)"
+              stroke-width="1.5"
+              opacity="0.8"
+            />
+            <circle cx="26" cy="16" r="1.5" fill="url(#orbitGradient)" />
+            <circle cx="6" cy="16" r="1.5" fill="url(#orbitGradient)" />
+            <circle cx="16" cy="6" r="1.5" fill="url(#orbitGradient)" />
+            <circle cx="16" cy="26" r="1.5" fill="url(#orbitGradient)" />
           </g>
-          
-          <!-- Central core -->
-          <circle cx="16" cy="16" r="5" fill="url(#storageGradient)" filter="url(#glow)"/>
-          <circle cx="16" cy="16" r="3" fill="var(--cds-background)" opacity="0.8"/>
+          <path
+            d="M12 12 Q10 10 8 12 Q6 14 8 16 Q10 18 12 16 Q14 14 12 12"
+            fill="url(#storageGradient)"
+            opacity="0.6"
+          />
+          <path
+            d="M20 20 Q22 18 24 20 Q26 22 24 24 Q22 26 20 24 Q18 22 20 20"
+            fill="url(#storageGradient)"
+            opacity="0.6"
+          />
         </svg>
       </div>
 
-<<<<<<< HEAD
-      <!-- Title and Description -->
-      <h1 class="hero-title">
-        <span class="gradient-text">OrbitDB</span>
-        <span class="connector">×</span>
-        <span class="gradient-text-alt">Storacha</span>
-      </h1>
-      
-      <p class="hero-subtitle">
-        Bridging distributed databases with decentralized storage
-      </p>
-      
-      <p class="hero-description">
-        Seamlessly backup and restore your OrbitDB databases to Filecoin's permanent storage network
-        through Storacha's powerful infrastructure
-      </p>
-
-      <!-- Feature Pills -->
-      <div class="feature-pills">
-        <span class="pill">🔐 Identity Preservation</span>
-        <span class="pill">🌐 P2P Replication</span>
-        <span class="pill">💾 CAR Archives</span>
-        <span class="pill">🔑 UCAN Auth</span>
-        <span class="pill">⚡ WebAuthn</span>
-      </div>
-
-      <!-- Technology Stack with better styling -->
-      <div class="tech-stack">
-        <a href="https://orbitdb.org/" target="_blank" rel="noopener noreferrer" class="tech-item">
-          <img src="/orbitdb.png" alt="OrbitDB" />
-          <span>OrbitDB</span>
-        </a>
-        <a href="https://docs.storacha.network/" target="_blank" rel="noopener noreferrer" class="tech-item">
-          <img src="/storacha-logo.jpeg" alt="Storacha" style="border-radius:4px;" />
-          <span>Storacha</span>
-        </a>
-        <a href="https://helia.io/" target="_blank" rel="noopener noreferrer" class="tech-item">
-          <img src="/helia.svg" alt="Helia" />
-          <span>Helia</span>
-        </a>
-        <a href="https://docs.ipfs.tech/" target="_blank" rel="noopener noreferrer" class="tech-item">
-          <img src="/ipfs.png" alt="IPFS" />
-          <span>IPFS</span>
-        </a>
-        <a href="https://docs.libp2p.io/" target="_blank" rel="noopener noreferrer" class="tech-item">
-          <img src="/libp2p.png" alt="libp2p" />
-          <span>libp2p</span>
-        </a>
-        <a href="https://docs.filecoin.io/" target="_blank" rel="noopener noreferrer" class="tech-item">
-          <img src="/filecoin.svg" alt="Filecoin" />
-          <span>Filecoin</span>
-        </a>
-=======
       <h1 class="hero-title gradient-text-purple">
         OrbitDB × Storacha Bridge
       </h1>
@@ -266,45 +212,17 @@
             <span>Protocol Labs</span>
           </a>
         </div>
->>>>>>> a06d76cd
       </div>
     </div>
   </div>
 
-  <!-- Main Content Area -->
-  <div class="main-content">
-    <div class="content-card">
+  <div
+    class="orbital-card"
+    style="border-radius:1rem;padding:1rem;margin:0 auto;"
+  >
     <StorachaTestWithWebAuthn />
-    </div>
   </div>
 
-<<<<<<< HEAD
-  <!-- Footer Section -->
-  <footer class="footer-section">
-    <div class="footer-content">
-      <div class="footer-logo">
-        <svg xmlns="http://www.w3.org/2000/svg" width="24" height="24" viewBox="0 0 32 32">
-          <defs>
-            <linearGradient id="footerGradient" x1="0%" y1="0%" x2="100%" y2="100%">
-              <stop offset="0%" style="stop-color:#667EEA;stop-opacity:0.6" />
-              <stop offset="100%" style="stop-color:#764BA2;stop-opacity:0.6" />
-            </linearGradient>
-          </defs>
-          <circle cx="16" cy="16" r="14" fill="none" stroke="url(#footerGradient)" stroke-width="1" opacity="0.5"/>
-          <circle cx="16" cy="16" r="3" fill="url(#footerGradient)"/>
-        </svg>
-      </div>
-      <p class="footer-text">OrbitDB Storacha Bridge</p>
-      <p class="footer-subtext">Bridging distributed databases with decentralized storage</p>
-      <div class="footer-links">
-        <a href="https://github.com/NiKrause/orbitdb-storacha-bridge" target="_blank" rel="noopener noreferrer">GitHub</a>
-        <span class="separator">•</span>
-        <a href="https://docs.storacha.network/" target="_blank" rel="noopener noreferrer">Storacha Docs</a>
-        <span class="separator">•</span>
-        <a href="https://orbitdb.org/" target="_blank" rel="noopener noreferrer">OrbitDB</a>
-    </div>
-  </div>
-=======
   <!-- Footer -->
   <footer class="app-footer">
     <div class="footer-content">
@@ -341,6 +259,5 @@
     <div class="footer-bottom">
       <p>Bridging distributed databases with decentralized storage</p>
     </div>
->>>>>>> a06d76cd
   </footer>
 </Content>