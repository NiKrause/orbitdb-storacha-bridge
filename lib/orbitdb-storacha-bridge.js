/**
 * OrbitDB Storacha Bridge - Main Library
 *
 * Provides complete OrbitDB database backup and restoration via Storacha/Filecoin
 * with 100% hash preservation and identity recovery.
 */

import * as Client from "@storacha/client";
import { StoreMemory } from "@storacha/client/stores/memory";
import { Signer } from "@storacha/client/principal/ed25519";
import * as Proof from "@storacha/client/proof";
import { CID } from "multiformats/cid";
import * as Block from "multiformats/block";
import * as dagCbor from "@ipld/dag-cbor";
import { sha256 } from "multiformats/hashes/sha2";
import { bases } from "multiformats/basics";
import { EventEmitter } from "events";
import { createHeliaOrbitDB, cleanupOrbitDBDirectories } from "./utils.js";
<<<<<<< HEAD
import { logger } from './logger.js';
=======
import {
  generateBackupPrefix,
  getBackupFilenames,
  findLatestBackup
} from "./backup-helpers.js";
import logger from "./logger.js";
>>>>>>> e48da223

/**
 * Default configuration options
 */
const DEFAULT_OPTIONS = {
  // Core configuration
  timeout: 30000, // Timeout in milliseconds
  gateway: "https://w3s.link", // IPFS gateway URL

  // Performance tuning (used in specific functions)
  batchSize: 10, // Batch size for upload/download operations (removeLayerFiles)
  maxConcurrency: 3, // Maximum concurrent batches (uploadBlocksToStoracha)

  // Credentials (required - can also be set via environment variables)
  storachaKey: undefined, // Storacha private key (required)
  storachaProof: undefined, // Storacha proof (required)

  // Restore options
  fallbackDatabaseName: undefined, // Custom name for fallback reconstruction
  forceFallback: false, // Force fallback reconstruction mode
};

/**
 * Convert Storacha CID format to OrbitDB CID format
 *
 * @param {string} storachaCID - Storacha CID (bafkre... format)
 * @returns {string} - OrbitDB CID (zdpu... format)
 */
export function convertStorachaCIDToOrbitDB(storachaCID) {
  const storachaParsed = CID.parse(storachaCID);

  // Create CIDv1 with dag-cbor codec using the same multihash
  const orbitdbCID = CID.createV1(0x71, storachaParsed.multihash); // 0x71 = dag-cbor

  // Return in base58btc format (zdpu prefix)
  return orbitdbCID.toString(bases.base58btc);
}

/**
 * Extract manifest CID from OrbitDB address
 *
 * @param {string} databaseAddress - OrbitDB address (/orbitdb/zdpu...)
 * @returns {string} - Manifest CID
 */
export function extractManifestCID(databaseAddress) {
  return databaseAddress.split("/").pop();
}

/**
 * Extract blocks from an OrbitDB database
 *
 * @param {Object} database - OrbitDB database instance
 * @param {Object} options - Extraction options
 * @param {boolean} [options.logEntriesOnly] - If true, only extract log entries (for fallback reconstruction)
 * @returns {Promise<Object>} - { blocks, blockSources, manifestCID }
 */
export async function extractDatabaseBlocks(database, options = {}) {
  const logEntriesOnly = options.logEntriesOnly || false;
  const extractionMode = logEntriesOnly
    ? "log entries only (fallback mode)"
    : "all blocks";

  logger.info(
    `🔍 Extracting ${extractionMode} from database: ${database.name}`,
  );

  const blocks = new Map();
  const blockSources = new Map();

  // 1. Get all log entries
  const entries = await database.log.values();
  logger.info(`   Found ${entries.length} log entries`);

  for (const entry of entries) {
    try {
      const entryBytes = await database.log.storage.get(entry.hash);
      if (entryBytes) {
        const entryCid = CID.parse(entry.hash);
        blocks.set(entry.hash, { cid: entryCid, bytes: entryBytes });
        blockSources.set(entry.hash, "log_entry");
        logger.info(`   ✓ Entry block: ${entry.hash}`);
      }
    } catch (error) {
      logger.warn(`   ⚠️ Failed to get entry ${entry.hash}: ${error.message}`);
    }
  }

  // Get manifest CID for metadata (always extract this regardless of mode)
  const addressParts = database.address.split("/");
  const manifestCID = addressParts[addressParts.length - 1];

  // Only extract metadata blocks if NOT in log-entries-only mode
  if (!logEntriesOnly) {
    // 2. Get database manifest
    try {
      const manifestBytes = await database.log.storage.get(manifestCID);
      if (manifestBytes) {
        const manifestParsedCid = CID.parse(manifestCID);
        blocks.set(manifestCID, {
          cid: manifestParsedCid,
          bytes: manifestBytes,
        });
        blockSources.set(manifestCID, "manifest");
        logger.info(`   ✓ Manifest block: ${manifestCID}`);

        // Decode manifest to get access controller
        try {
          const manifestBlock = await Block.decode({
            cid: manifestParsedCid,
            bytes: manifestBytes,
            codec: dagCbor,
            hasher: sha256,
          });

          // Get access controller block
          if (manifestBlock.value.accessController) {
            const accessControllerCID =
              manifestBlock.value.accessController.replace("/ipfs/", "");
            try {
              const accessBytes =
                await database.log.storage.get(accessControllerCID);
              if (accessBytes) {
                const accessParsedCid = CID.parse(accessControllerCID);
                blocks.set(accessControllerCID, {
                  cid: accessParsedCid,
                  bytes: accessBytes,
                });
                blockSources.set(accessControllerCID, "access_controller");
                logger.info(`   ✓ Access controller: ${accessControllerCID}`);
              }
            } catch (error) {
              logger.warn(
                `   ⚠️ Could not get access controller: ${error.message}`,
              );
            }
          }
        } catch (error) {
          logger.warn(`   ⚠️ Could not decode manifest: ${error.message}`);
        }
      }
    } catch (error) {
      logger.warn(`   ⚠️ Could not get manifest: ${error.message}`);
    }

    // 3. Get identity blocks using identities system and from log entries
<<<<<<< HEAD
=======
    logger.debug(`Getting identity blocks from identities system and log entries...`);
>>>>>>> e48da223
    logger.info(`   🔍 Scanning all storage blocks for identities...`);

    // Collect all identity references from log entries
    const referencedIdentities = new Set();
    for (const entry of entries) {
      if (entry.identity) {
        referencedIdentities.add(entry.identity);
      }
    }

    logger.info(`   📝 Found ${referencedIdentities.size} unique identity references in log entries`);

    // Get identity blocks - try multiple approaches for robustness
    for (const identityHash of referencedIdentities) {
      try {
        // Method 1: Try to get identity from identities system (if available)
        if (database.log.identities && typeof database.log.identities.getIdentity === 'function') {
          try {
            const identity = await database.log.identities.getIdentity(identityHash);
            if (identity && identity.hash) {
              // Get the identity block from storage
              const identityBytes = await database.log.storage.get(identity.hash);
              if (identityBytes) {
                const identityCid = CID.parse(identity.hash);
                blocks.set(identity.hash, { cid: identityCid, bytes: identityBytes });
                blockSources.set(identity.hash, "identity_system");
                logger.info(`   ✓ Identity block (system): ${identity.hash}`);
                continue; // Skip other methods if this works
              }
            }
          } catch (systemError) {
            logger.warn(`   ⚠️ Identity system failed for ${identityHash}: ${systemError.message}`);
          }
        } else {
          logger.info(`   ℹ️ Identity system not available, using direct storage access`);
        }
        
        // Method 2: Try to get the identity hash directly from storage
        try {
          const identityBytes = await database.log.storage.get(identityHash);
          if (identityBytes && !blocks.has(identityHash)) {
            const identityCid = CID.parse(identityHash);
            blocks.set(identityHash, { cid: identityCid, bytes: identityBytes });
            blockSources.set(identityHash, "identity_direct");
            logger.info(`   ✓ Identity block (direct): ${identityHash}`);
            continue; // Skip scanning if direct access works
          }
        } catch (directError) {
          logger.warn(`   ⚠️ Could not get identity ${identityHash} directly: ${directError.message}`);
        }
        
        // Method 3: Try to find identity in OrbitDB's identity store (alternative approach)
        try {
          if (database.identity && database.identity.id === identityHash) {
            // This is the current database's own identity
            logger.info(`   ✓ Found current database identity: ${identityHash}`);
            // The identity block might be embedded or accessible through the database
          }
        } catch (currentError) {
          logger.warn(`   ⚠️ Could not check current identity: ${currentError.message}`);
        }
        
      } catch (error) {
        logger.warn(`   ⚠️ Failed to get identity ${identityHash}: ${error.message}`);
      }
    }

    // Additional scan through all storage blocks for any missed identity blocks
    logger.debug(`Scanning remaining storage blocks for missed identities...`);
    let discoveredIdentities = 0;
    
    for await (const [hash, bytes] of database.log.storage.iterator()) {
      try {
        // Skip if we already have this block
        if (blocks.has(hash)) {
          continue;
        }

        // Try to decode as CBOR to check if it's an identity block
        const cid = CID.parse(hash);
        if (cid.code === 0x71) {
          // dag-cbor codec
          const block = await Block.decode({
            cid,
            bytes,
            codec: dagCbor,
            hasher: sha256,
          });

          const content = block.value;

          // Check if this is an identity block (enhanced detection)
          if (content && content.id && (content.type || content.publicKey)) {
            blocks.set(hash, { cid, bytes });
            blockSources.set(hash, "identity_discovered");
            discoveredIdentities++;
            logger.info(
              `   ✓ Identity block discovered: ${hash}${referencedIdentities.has(hash) ? " (was referenced)" : " (unreferenced)"}`,
            );
          }
        }
      } catch (error) {
        // Skip blocks that can't be decoded - they might be raw data or other formats
        continue;
      }
    }
    
    logger.info(`   📊 Identity blocks: ${referencedIdentities.size} referenced, ${discoveredIdentities} discovered`);
  } else {
    logger.info(
      `   ⚡ Skipping manifest, access controller, and identity blocks (fallback mode)`,
    );
  }

  logger.info(`   📊 Extracted ${blocks.size} total blocks`);
  return { blocks, blockSources, manifestCID };
}

/**
 * Initialize Storacha client with credentials
 *
 * @param {string} storachaKey - Storacha private key
 * @param {string} storachaProof - Storacha proof
 * @returns {Promise<Object>} - Initialized Storacha client
 */
async function initializeStorachaClient(storachaKey, storachaProof) {
  const principal = Signer.parse(storachaKey);
  const store = new StoreMemory();
  const client = await Client.create({ principal, store });

  const proof = await Proof.parse(storachaProof);
  const space = await client.addSpace(proof);
  await client.setCurrentSpace(space.did());

  return client;
}

/**
 * Initialize Storacha client with UCAN authentication
 *
 * @param {Object} options - UCAN options
 * @param {Object} options.client - Pre-initialized w3up client
 * @param {string} options.spaceDID - Target space DID
 * @returns {Promise<Object>} - Initialized Storacha client
 */
async function initializeStorachaClientWithUCAN(options) {
  logger.info('🔐 Initializing Storacha client with UCAN authentication...');
  
  if (!options.client) {
    throw new Error('UCAN client is required');
  }
  
  // If spaceDID is provided, set it as current space
  if (options.spaceDID) {
    logger.info(`   🚀 Setting current space: ${options.spaceDID}`);
    await options.client.setCurrentSpace(options.spaceDID);
  }
  
  logger.info('✅ UCAN Storacha client initialized');
  logger.info(`   🤖 Agent: ${options.client.agent.did()}`);
  logger.info(`   🚀 Current space: ${options.client.currentSpace()?.did()}`);
  
  return options.client;
}

/**
 * Upload blocks to Storacha with parallel batch processing and progress events
 *
 * @param {Map} blocks - Map of blocks to upload
 * @param {Object} client - Storacha client
 * @param {number} batchSize - Number of files to upload in parallel (default: 10)
 * @param {number} maxConcurrency - Maximum concurrent batches (default: 3)
 * @param {EventEmitter} eventEmitter - Optional event emitter for progress updates
 * @returns {Promise<Object>} - Upload results and CID mappings
 */
async function uploadBlocksToStoracha(
  blocks,
  client,
  batchSize = 10,
  maxConcurrency = 3,
  eventEmitter = null,
) {
  logger.info(
    `📤 Uploading ${blocks.size} blocks to Storacha in batches of ${batchSize}...`,
  );

  const uploadResults = [];
  const cidMappings = new Map();
  const blocksArray = Array.from(blocks.entries());
  const totalBlocks = blocks.size;
  let completedBlocks = 0;

  // Emit initial progress
  if (eventEmitter) {
    eventEmitter.emit("uploadProgress", {
      type: "upload",
      current: 0,
      total: totalBlocks,
      percentage: 0,
      status: "starting",
    });
  }

  // Helper function to upload a single block
  const uploadSingleBlock = async ([hash, blockData]) => {
    try {
      const blockFile = new File([blockData.bytes], hash, {
        type: "application/octet-stream",
      });

      logger.info(
        `   📤 Uploading block ${hash} (${blockData.bytes.length} bytes)...`,
      );

      const result = await client.uploadFile(blockFile);
      const uploadedCID = result.toString();

      logger.info(`   ✅ Uploaded: ${hash} → ${uploadedCID}`);

      // Update progress
      completedBlocks++;
      if (eventEmitter) {
        eventEmitter.emit("uploadProgress", {
          type: "upload",
          current: completedBlocks,
          total: totalBlocks,
          percentage: Math.round((completedBlocks / totalBlocks) * 100),
          status: "uploading",
          currentBlock: {
            hash,
            uploadedCID,
            size: blockData.bytes.length,
          },
        });
      }

      return {
        originalHash: hash,
        uploadedCID,
        size: blockData.bytes.length,
      };
    } catch (error) {
      logger.error(`   ❌ Failed to upload block ${hash}: ${error.message}`);

      // Update progress even for failed uploads
      completedBlocks++;
      if (eventEmitter) {
        eventEmitter.emit("uploadProgress", {
          type: "upload",
          current: completedBlocks,
          total: totalBlocks,
          percentage: Math.round((completedBlocks / totalBlocks) * 100),
          status: "uploading",
          error: {
            hash,
            message: error.message,
          },
        });
      }

      return {
        originalHash: hash,
        error: error.message,
        size: blockData.bytes.length,
      };
    }
  };

  // Process blocks in batches with controlled concurrency
  for (let i = 0; i < blocksArray.length; i += batchSize * maxConcurrency) {
    const megaBatch = blocksArray.slice(i, i + batchSize * maxConcurrency);
    const batches = [];

    // Split mega-batch into smaller batches
    for (let j = 0; j < megaBatch.length; j += batchSize) {
      const batch = megaBatch.slice(j, j + batchSize);
      batches.push(batch);
    }

    logger.info(
      `   🔄 Processing ${batches.length} concurrent batches (${megaBatch.length} blocks)...`,
    );

    // Process all batches in this mega-batch concurrently
    const batchPromises = batches.map(async (batch, batchIndex) => {
      logger.info(
        `     📦 Batch ${batchIndex + 1}/${batches.length}: ${batch.length} blocks`,
      );

      // Upload all blocks in this batch in parallel
      const batchResults = await Promise.allSettled(
        batch.map(uploadSingleBlock),
      );

      return batchResults.map((result) =>
        result.status === "fulfilled"
          ? result.value
          : {
              originalHash: "unknown",
              error: result.reason?.message || "Unknown error",
              size: 0,
            },
      );
    });

    // Wait for all batches to complete
    const batchResults = await Promise.all(batchPromises);

    // Flatten and process results
    for (const batchResult of batchResults) {
      for (const result of batchResult) {
        uploadResults.push(result);
        if (result.uploadedCID) {
          cidMappings.set(result.originalHash, result.uploadedCID);
        }
      }
    }
  }

  const successful = uploadResults.filter((r) => r.uploadedCID);
  const failed = uploadResults.filter((r) => r.error);

  logger.info(`   📊 Upload summary:`);
  logger.info(`      Total blocks: ${blocks.size}`);
  logger.info(`      Successful: ${successful.length}`);
  logger.info(`      Failed: ${failed.length}`);
  logger.info(`      Batch size: ${batchSize}`);
  logger.info(`      Max concurrency: ${maxConcurrency}`);

  // Emit completion
  if (eventEmitter) {
    eventEmitter.emit("uploadProgress", {
      type: "upload",
      current: totalBlocks,
      total: totalBlocks,
      percentage: 100,
      status: "completed",
      summary: {
        successful: successful.length,
        failed: failed.length,
      },
    });
  }

  return { uploadResults, successful, failed, cidMappings };
}

// executeW3Command has been removed as it was deprecated and used Node.js-specific child_process
// Use SDK equivalents like listStorachaSpaceFiles() instead

/**
 * List all files in Storacha space using SDK (IMPROVED: Direct API access)
 *
 * @param {Object} options - Configuration options
 * @param {string} [options.storachaKey] - Storacha private key (defaults to env)
 * @param {string} [options.storachaProof] - Storacha proof (defaults to env)
 * @param {number} [options.size] - Maximum number of items to retrieve (default: 1000000)
 * @param {string} [options.cursor] - Pagination cursor
 * @returns {Promise<Array>} - Space files with metadata
 */
export async function listStorachaSpaceFiles(options = {}) {
  const _config = { ...DEFAULT_OPTIONS, ...options };
  logger.info("📋 Listing files in Storacha space using SDK...");

  try {
    // Initialize client - support both credential and UCAN authentication
    let client;
    
    // Check for UCAN authentication first
    if (options.ucanClient) {
      client = await initializeStorachaClientWithUCAN({
        client: options.ucanClient,
        spaceDID: options.spaceDID
      });
    } else {
      // Fall back to credential authentication
      const storachaKey =
        options.storachaKey ||
        (typeof process !== "undefined" ? process.env?.STORACHA_KEY : undefined);
      const storachaProof =
        options.storachaProof ||
        (typeof process !== "undefined"
          ? process.env?.STORACHA_PROOF
          : undefined);

      if (!storachaKey || !storachaProof) {
        throw new Error(
          "Storacha authentication required: pass storachaKey + storachaProof OR ucanClient in options",
        );
      }

      client = await initializeStorachaClient(storachaKey, storachaProof);
    }

    // Prepare list options
    const listOptions = {};
    if (options.size) {
      listOptions.size = parseInt(String(options.size));
    } else {
      listOptions.size = 1000000; // Default to get ALL files
    }
    if (options.cursor) {
      listOptions.cursor = options.cursor;
    }
    if (options.pre) {
      listOptions.pre = options.pre;
    }

    // List uploads using SDK
    const result = await client.capability.upload.list(listOptions);

    logger.info(`   ✅ Found ${result.results.length} uploads in space`);

    // Convert to the format we expect, with enhanced metadata
    const spaceFiles = result.results.map((upload) => ({
      root: upload.root.toString(),
      uploaded: upload.insertedAt ? new Date(upload.insertedAt) : new Date(),
      size:
        upload.shards?.reduce((total, shard) => {
          return total + (shard.size || 0);
        }, 0) || "unknown",
      shards: upload.shards?.length || 0,
      insertedAt: upload.insertedAt,
      updatedAt: upload.updatedAt,
    }));

    return spaceFiles;
  } catch (error) {
    logger.error("   ❌ SDK listing error:", error.message);
    throw error;
  }
}

/**
 * List files in a specific Storacha layer using SDK
 *
 * @param {string} layer - Layer to list ('upload', 'blob')
 * @param {Object} options - Configuration options
 * @returns {Promise<Array>} - Layer files
 */
export async function listLayerFiles(layer, options = {}) {
  const _config = { ...DEFAULT_OPTIONS, ...options };

  try {
    // Initialize client - support both credential and UCAN authentication
    let client;
    
    // Check for UCAN authentication first
    if (options.ucanClient) {
      client = await initializeStorachaClientWithUCAN({
        client: options.ucanClient,
        spaceDID: options.spaceDID
      });
    } else {
      // Fall back to credential authentication
      const storachaKey =
        options.storachaKey ||
        (typeof process !== "undefined" ? process.env?.STORACHA_KEY : undefined);
      const storachaProof =
        options.storachaProof ||
        (typeof process !== "undefined"
          ? process.env?.STORACHA_PROOF
          : undefined);

      if (!storachaKey || !storachaProof) {
        throw new Error(
          "Storacha authentication required: pass storachaKey + storachaProof OR ucanClient in options",
        );
      }

      client = await initializeStorachaClient(storachaKey, storachaProof);
    }


    // Prepare list options
    const listOptions = {};
    if (options.size) {
      listOptions.size = parseInt(String(options.size));
    } else {
      listOptions.size = 1000000; // Default to get ALL files
    }
    if (options.cursor) {
      listOptions.cursor = options.cursor;
    }
    if (options.pre) {
      listOptions.pre = options.pre;
    }

    let result;
    switch (layer) {
      case "upload": {
        result = await client.capability.upload.list(listOptions);
        return result.results.map((upload) => upload.root.toString());
      }


        case "blob": {
          result = await client.capability.blob.list(listOptions);
          return result.results.map((blob) => {
            // The blob structure is: { blob: { size: number, digest: Uint8Array }, cause: CID, insertedAt: string }
            if (blob.blob && blob.blob.digest) {
              // blob.blob.digest is already a Uint8Array, encode it to base64
              const encodedDigest = Buffer.from(blob.blob.digest).toString("base64");
              return encodedDigest;
            } else {
              logger.warn({ blob }, `   ⚠️ Unexpected blob structure`);
              return blob.toString(); // Fallback
            }
          });
        }

      default:
        throw new Error(
          `Unknown layer: ${layer}. Use 'upload' or 'blob'.`,
        );
    }
  } catch (error) {
    logger.warn(`   ⚠️ Failed to list ${layer}: ${error.message}`);
    return [];
  }
}

/**
 * Remove files from a specific layer in batches
 *
 * @param {string} layer - Layer to clear ('upload', 'blob')
 * @param {Array} cids - Array of CIDs to remove
 * @param {Object} options - Configuration options
 * @returns {Promise<Object>} - Removal results
 */
export async function removeLayerFiles(layer, cids, options = {}) {
  if (cids.length === 0) {
    logger.info(`   ✓ ${layer}: No files to remove`);
    return { removed: 0, failed: 0 };
  }

  const batchSize = options.batchSize || 10;
  logger.info(
    `   🗑️ Removing ${cids.length} files from ${layer} layer using SDK (batch size: ${batchSize})...`,
  );

  try {
    // Initialize client - support both credential and UCAN authentication
    let client;
    
    // Check for UCAN authentication first
    if (options.ucanClient) {
      client = await initializeStorachaClientWithUCAN({
        client: options.ucanClient,
        spaceDID: options.spaceDID
      });
    } else {
      // Fall back to credential authentication
      const storachaKey =
        options.storachaKey ||
        (typeof process !== "undefined" ? process.env?.STORACHA_KEY : undefined);
      const storachaProof =
        options.storachaProof ||
        (typeof process !== "undefined"
          ? process.env?.STORACHA_PROOF
          : undefined);

      if (!storachaKey || !storachaProof) {
        throw new Error(
          "Storacha authentication required: pass storachaKey + storachaProof OR ucanClient in options",
        );
      }

      client = await initializeStorachaClient(storachaKey, storachaProof);
    }

    let removed = 0;
    let failed = 0;

    // Process CIDs in batches
    for (let i = 0; i < cids.length; i += batchSize) {
      const batch = cids.slice(i, i + batchSize);
      const batchNum = Math.floor(i / batchSize) + 1;
      const totalBatches = Math.ceil(cids.length / batchSize);

      logger.info(
        `      📦 Processing batch ${batchNum}/${totalBatches} (${batch.length} files)...`,
      );

      // Process batch in parallel
      const batchPromises = batch.map(async (cid) => {
        try {
          switch (layer) {
            case "upload": {
              await client.capability.upload.remove(CID.parse(cid));
              break;
            }
            case "blob": {
              // For blob, we need to parse the digest format
              // cid should be a base64 encoded string, convert it back to Uint8Array
              let digest;
              if (typeof cid === 'string') {
                // Convert to Buffer first, then to Uint8Array (API expects Uint8Array, not Buffer)
                const buffer = Buffer.from(cid, "base64");
                digest = new Uint8Array(buffer);
              } else {
                logger.error({ cidType: typeof cid, cid }, `   ❌ Invalid blob CID format`);
                throw new Error(`Invalid blob CID format: expected string, got ${typeof cid}`);
              }
              
              // Remove the blob using the correct API format: { bytes: Uint8Array }
              await client.capability.blob.remove({ bytes: digest });
              break;
            }

            default:
              throw new Error(`Unknown layer: ${layer}. Use 'upload' or 'blob'.`);
          }

          return { success: true, cid };
        } catch (error) {
          return { success: false, cid, error: error.message };
        }
      });

      // Wait for all deletions in this batch to complete
      const batchResults = await Promise.allSettled(batchPromises);

      // Process results
      for (const result of batchResults) {
        if (result.status === "fulfilled") {
          if (result.value.success) {
            removed++;
            logger.info(`         ✓ Removed: ${result.value.cid}`);
          } else {
            failed++;
            logger.info(
              `         ❌ Failed to remove ${result.value.cid}: ${result.value.error}`,
            );
          }
        } else {
          failed++;
          logger.info(`         ❌ Batch operation failed: ${result.reason}`);
        }
      }

      // Add a small delay between batches to avoid overwhelming the API
      if (i + batchSize < cids.length) {
        await new Promise((resolve) => setTimeout(resolve, 100));
      }
    }

    logger.info(`   📊 ${layer}: ${removed} removed, ${failed} failed`);
    return { removed, failed };
  } catch (error) {
    logger.error(`   ❌ Error removing from ${layer}: ${error.message}`);
    return { removed: 0, failed: cids.length };
  }
}

/**
 * Clear all files from Storacha space using SDK
 *
 * @param {Object} options - Configuration options
 * @returns {Promise<Object>} - Clearing results
 */
export async function clearStorachaSpace(options = {}) {
  logger.info("🧹 Clearing Storacha space using SDK...");
  logger.info("=".repeat(50));

  // FIXED: Remove 'store' layer as it's no longer available in the API
  const layers = ["upload", "blob"]; // Removed "store"
  const summary = {
    totalFiles: 0,
    totalRemoved: 0,
    totalFailed: 0,
    byLayer: {},
  };

  for (const layer of layers) {
    logger.info(`\n📋 Checking ${layer} layer...`);
    const cids = await listLayerFiles(layer, options);
    summary.totalFiles += cids.length;

    if (cids.length > 0) {
      const result = await removeLayerFiles(layer, cids, options);
      summary.totalRemoved += result.removed;
      summary.totalFailed += result.failed;
      summary.byLayer[layer] = result;
    } else {
      summary.byLayer[layer] = { removed: 0, failed: 0 };
      logger.info(`   ✓ ${layer}: Already empty`);
    }
  }

  logger.info("\n" + "=".repeat(50));
  logger.info("🧹 SPACE CLEARING RESULTS (SDK)");
  logger.info("=".repeat(50));
  logger.info(`📊 Total files found: ${summary.totalFiles}`);
  logger.info(`✅ Total files removed: ${summary.totalRemoved}`);
  logger.info(`❌ Total failures: ${summary.totalFailed}`);

  for (const [layer, stats] of Object.entries(summary.byLayer)) {
    logger.info(
      `   ${layer}: ${stats.removed} removed, ${stats.failed} failed`,
    );
  }

  const success =
    summary.totalFailed === 0 && summary.totalFiles === summary.totalRemoved;
  logger.info(
    `\n${success ? "✅" : "⚠️"} Space clearing: ${success ? "COMPLETE" : "PARTIAL"}`,
  );

  return {
    success,
    ...summary,
  };
}

/**
 * Download a block from Storacha/IPFS gateways with fallback
 *
 * @param {string} storachaCID - Storacha CID to download
 * @param {Object} options - Configuration options
 * @returns {Promise<Uint8Array>} - Block bytes
 */
export async function downloadBlockFromStoracha(storachaCID, options = {}) {
  const config = { ...DEFAULT_OPTIONS, ...options };

  const gateways = [
    `${config.gateway}/ipfs`,
    "https://gateway.web3.storage/ipfs",
    "https://ipfs.io/ipfs",
  ];

  for (const gateway of gateways) {
    try {
      const response = await fetch(`${gateway}/${storachaCID}`, {
        signal: AbortSignal.timeout(config.timeout),
      });

      if (response.ok) {
        const bytes = new Uint8Array(await response.arrayBuffer());
        logger.info(`   ✅ Downloaded ${bytes.length} bytes from ${gateway}`);
        return bytes;
      }
    } catch (error) {
      logger.info(`   ⚠️ Failed from ${gateway}: ${error.message}`);
    }
  }

  throw new Error(`Could not download block ${storachaCID} from any gateway`);
}

/**
 * Advanced block analysis (classification and log head detection)
 *
 * @param {Object} blockstore - IPFS blockstore
 * @param {Map} downloadedBlocks - Downloaded blocks map
 * @returns {Promise<Object>} - Analysis results
 */
export async function analyzeBlocks(blockstore, downloadedBlocks = null) {
  logger.info("🔍 Analyzing downloaded blocks...");

  const analysis = {
    manifestBlocks: [],
    accessControllerBlocks: [],
    logEntryBlocks: [],
    identityBlocks: [],
    unknownBlocks: [],
    logStructure: new Map(),
    potentialHeads: [],
    logChain: new Map(),
  };

  const allCIDStrings = downloadedBlocks
    ? Array.from(downloadedBlocks.keys())
    : [];

  for (const cidString of allCIDStrings) {
    try {
      const cid = CID.parse(cidString);
      const bytes = await blockstore.get(cid);

      if (cid.code === 0x71) {
        // dag-cbor codec
        try {
          const block = await Block.decode({
            cid,
            bytes,
            codec: dagCbor,
            hasher: sha256,
          });

          const content = block.value;
          logger.info("content.type", content);
          // Smart block classification
          //if (content.type && content.name && content.accessController) {
          if (content.accessController) {
            analysis.manifestBlocks.push({ cid: cidString, content });
            logger.info(`   📋 Manifest: ${cidString} (${content.name})`);
          } else if (content.sig && content.key && content.identity) {
            analysis.logEntryBlocks.push({ cid: cidString, content });
            analysis.logStructure.set(cidString, content);
            logger.info(`   📝 Log Entry: ${cidString}`);

            // Build log chain for head detection
            if (content.next && Array.isArray(content.next)) {
              for (const nextHash of content.next) {
                analysis.logChain.set(nextHash, cidString);
              }
            }
          } else if (content.id && content.type) {
            analysis.identityBlocks.push({ cid: cidString, content });
            logger.info(`   👤 Identity: ${cidString}`);
          } else if (
            content.type === "orbitdb-access-controller" ||
            content.type === "ipfs"
          ) {
            analysis.accessControllerBlocks.push({ cid: cidString, content });
            logger.info(`   🔒 Access Controller: ${cidString}`);
          } else {
            analysis.unknownBlocks.push({ cid: cidString, content });
            logger.info(`   ❓ Unknown: ${cidString}`);
          }
        } catch (decodeError) {
          analysis.unknownBlocks.push({
            cid: cidString,
            decodeError: decodeError.message,
          });
          logger.info(`   ⚠️ Decode failed: ${cidString}`);
        }
      } else {
        analysis.unknownBlocks.push({ cid: cidString, reason: "not dag-cbor" });
        logger.info(`   🔧 Raw block: ${cidString}`);
      }
    } catch (error) {
      logger.warn(
        `   ❌ Error analyzing block ${cidString}: ${error.message}`,
      );
    }
  }

  // Intelligent head detection
  logger.info("🎯 Determining log heads:");
  for (const [entryHash, _entryContent] of analysis.logStructure) {
    if (!analysis.logChain.has(entryHash)) {
      analysis.potentialHeads.push(entryHash);
      logger.info(`   🎯 HEAD: ${entryHash}`);
    }
  }

  logger.info("📊 Analysis Summary:");
  logger.info(`   📋 Manifests: ${analysis.manifestBlocks.length}`);
  logger.info(`   📝 Log Entries: ${analysis.logEntryBlocks.length}`);
  logger.info(`   👤 Identities: ${analysis.identityBlocks.length}`);
  logger.info(
    `   🔒 Access Controllers: ${analysis.accessControllerBlocks.length}`,
  );
  logger.info(`   🎯 Heads Discovered: ${analysis.potentialHeads.length}`);

  return analysis;
}

/**
 * Download blocks from Storacha and bridge CID formats for OrbitDB
 *
 * @param {Map} cidMappings - Mapping of original → uploaded CIDs
 * @param {Object} client - Storacha client (unused, kept for compatibility)
 * @param {Object} targetBlockstore - Target blockstore to store blocks
 * @param {Object} options - Configuration options
 * @returns {Promise<Object>} - Bridge results
 */
async function downloadAndBridgeBlocks(
  cidMappings,
  client,
  targetBlockstore,
  options = {},
) {
  const config = { ...DEFAULT_OPTIONS, ...options };
  logger.info(
    `📥 Downloading and bridging ${cidMappings.size} blocks for OrbitDB...`,
  );

  const bridgedBlocks = [];

  for (const [originalCID, storachaCID] of cidMappings) {
    try {
      logger.info(`   📥 Downloading ${storachaCID}...`);

      // Download block from Storacha
      const response = await fetch(`${config.gateway}/ipfs/${storachaCID}`, {
        timeout: config.timeout,
      });

      if (!response.ok) {
        throw new Error(`HTTP ${response.status}: ${response.statusText}`);
      }

      const blockBytes = new Uint8Array(await response.arrayBuffer());
      logger.info(`   ✅ Downloaded ${blockBytes.length} bytes`);

      // Convert Storacha CID to OrbitDB format
      const bridgedCID = convertStorachaCIDToOrbitDB(storachaCID);
      logger.info(`   🌉 Bridged CID: ${storachaCID} → ${bridgedCID}`);

      // Verify the bridged CID matches the original
      const match = bridgedCID === originalCID;
      if (match) {
        logger.info(`   ✅ CID bridge successful: ${bridgedCID}`);
      } else {
        logger.warn(
          `   ⚠️ CID bridge mismatch: expected ${originalCID}, got ${bridgedCID}`,
        );
      }

      // Store block in target blockstore under OrbitDB CID format
      const parsedBridgedCID = CID.parse(bridgedCID);
      await targetBlockstore.put(parsedBridgedCID, blockBytes);
      logger.info(`   💾 Stored in blockstore as: ${bridgedCID}`);

      bridgedBlocks.push({
        originalCID,
        storachaCID,
        bridgedCID,
        size: blockBytes.length,
        match,
      });
    } catch (error) {
      logger.error(
        `   ❌ Failed to download/bridge ${storachaCID}: ${error.message}`,
      );
      bridgedBlocks.push({
        originalCID,
        storachaCID,
        error: error.message,
      });
    }
  }

  const successful = bridgedBlocks.filter((b) => b.bridgedCID);
  const failed = bridgedBlocks.filter((b) => b.error);
  const matches = successful.filter((b) => b.match);

  logger.info(`   📊 Bridge summary:`);
  logger.info(`      Total blocks: ${cidMappings.size}`);
  logger.info(`      Downloaded: ${successful.length}`);
  logger.info(`      Failed: ${failed.length}`);
  logger.info(`      CID matches: ${matches.length}`);

  return { bridgedBlocks, successful, failed, matches };
}

/**
 * Backup an OrbitDB database to Storacha with progress events
 *
 * @param {Object} orbitdb - OrbitDB instance
 * @param {string} databaseAddress - Database address or name
 * @param {Object} options - Backup options
 * @param {EventEmitter} options.eventEmitter - Optional event emitter for progress updates
 * @param {boolean} [options.logEntriesOnly] - If true, only backup log entries (for fallback reconstruction)
 * @returns {Promise<Object>} - Backup result
 */
export async function backupDatabase(orbitdb, databaseAddress, options = {}) {
  const config = { ...DEFAULT_OPTIONS, ...options };
  const eventEmitter = options.eventEmitter;
  const logEntriesOnly = options.logEntriesOnly || false;

  const backupMode = logEntriesOnly
    ? "Log Entries Only (Fallback Mode)"
    : "Full Backup";

  logger.info("🚀 Starting OrbitDB Database Backup to Storacha");
  logger.info(`📍 Database: ${databaseAddress}`);
  logger.info(`🔧 Backup Mode: ${backupMode}`);

  try {
    // Initialize Storacha client - support both credential and UCAN authentication
    let client;
    
    // Check for UCAN authentication first
    if (config.ucanClient) {
      logger.info('🔐 Using UCAN authentication...');
      client = await initializeStorachaClientWithUCAN({
        client: config.ucanClient,
        spaceDID: config.spaceDID
      });
    } else {
      // Fall back to credential authentication
      const storachaKey =
        config.storachaKey ||
        (typeof process !== "undefined" ? process.env?.STORACHA_KEY : undefined);
      const storachaProof =
        config.storachaProof ||
        (typeof process !== "undefined"
          ? process.env?.STORACHA_PROOF
          : undefined);

      if (!storachaKey || !storachaProof) {
        throw new Error(
          "Storacha authentication required: pass storachaKey + storachaProof OR ucanClient in options",
        );
      }
      
      logger.info('🔑 Using credential authentication...');
      client = await initializeStorachaClient(storachaKey, storachaProof);
    }

    // Open the database
    const database = await orbitdb.open(databaseAddress, options.dbConfig);

    // Extract blocks based on backup mode
    const { blocks, blockSources, manifestCID } = await extractDatabaseBlocks(
      database,
      {
        logEntriesOnly,
      },
    );

  // Upload blocks to Storacha with progress tracking
  let successful, cidMappings;
  try {
    const result = await uploadBlocksToStoracha(
      blocks,
      client,
      10,
      3,
      eventEmitter,
    );
    successful = result.successful;
    cidMappings = result.cidMappings;

    if (successful.length === 0) {
      throw new Error("No blocks were successfully uploaded");
    }
  } catch (error) {
    if (error.message?.includes("Unauthorized") || error.message?.includes("Capability")) {
      if (eventEmitter) {
        eventEmitter.emit("uploadProgress", {
          type: "upload",
          current: 0,
          total: blocks.size,
          percentage: 0,
          status: "error",
          error: {
            type: "ucan",
            message: "UCAN authorization failed: Your capabilities are not sufficient for uploading. Please check your space permissions.",
            details: error.message
          }
        });
      }
      throw new Error("UCAN authorization failed: Your capabilities are not sufficient for uploading. Please check your space permissions.");
    }
    throw error;
  }

    // Get block summary
    const blockSummary = {};
    for (const [_hash, source] of blockSources) {
      blockSummary[source] = (blockSummary[source] || 0) + 1;
    }

    logger.info("✅ Backup completed successfully!");

    return {
      success: true,
      manifestCID,
      databaseAddress: database.address,
      databaseName: database.name,
      blocksTotal: blocks.size,
      blocksUploaded: successful.length,
      blockSummary,
      cidMappings: Object.fromEntries(cidMappings),
    };
  } catch (error) {
    logger.error("❌ Backup failed:", error.message);
    return {
      success: false,
      error: error.message,
    };
  }
}

/**
 * Optimized restore from Storacha for fallback reconstruction (log entries only)
 *
 * @param {Object} orbitdb - Target OrbitDB instance
 * @param {Object} options - Restore options
 * @param {string} [options.storachaKey] - Storacha private key (defaults to env)
 * @param {string} [options.storachaProof] - Storacha proof (defaults to env)
 * @param {EventEmitter} [options.eventEmitter] - Optional event emitter for progress updates
 * @returns {Promise<Object>} - Restore result
 */
export async function restoreLogEntriesOnly(orbitdb, options = {}) {
  const config = { ...DEFAULT_OPTIONS, ...options };
  const eventEmitter = options.eventEmitter;

  logger.info("⚡ Starting Optimized Log-Entries-Only Restore from Storacha");

  try {
    // Step 1: List ALL files in Storacha space
    logger.info("\n📋 Step 1: Discovering all files in Storacha space...");
    const spaceFiles = await listStorachaSpaceFiles(config);

    if (spaceFiles.length === 0) {
      throw new Error("No files found in Storacha space");
    }

    logger.info(`   🎉 SUCCESS! Found ${spaceFiles.length} files in space`);

    // Step 2: Download ONLY log entry blocks (optimized)
    const logEntryBlocks = await downloadLogEntriesOnly(
      spaceFiles,
      orbitdb,
      config,
      eventEmitter,
    );

    if (logEntryBlocks.size === 0) {
      throw new Error("No log entries found in Storacha space");
    }

    logger.info(
      `   ⚡ OPTIMIZATION: Downloaded only ${logEntryBlocks.size} log entries instead of ${spaceFiles.length} total files`,
    );

    // Step 3: Direct fallback reconstruction with joinEntry support
    logger.info("\n🔧 Step 3: Reconstructing database from log entries with joinEntry...");
    const fallbackResult = await reconstructWithoutManifest(
      orbitdb,
      logEntryBlocks,
      config,
      true // Enable joinEntry mode for proper log traversal
    );

    logger.info(
      "✅ Optimized Log-Entries-Only Restore completed successfully!",
    );

    return {
      database: fallbackResult.database,
      metadata: fallbackResult.metadata,
      entriesCount: fallbackResult.entriesCount,
      entriesRecovered: fallbackResult.entriesCount,
      method: "optimized-log-entries-only",
      success: true,
      preservedHashes: false,
      preservedAddress: false,
      spaceFilesFound: spaceFiles.length,
      logEntriesDownloaded: logEntryBlocks.size,
      optimizationSavings: {
        totalFiles: spaceFiles.length,
        filesDownloaded: logEntryBlocks.size,
        filesSkipped: spaceFiles.length - logEntryBlocks.size,
        percentageSaved: Math.round(
          ((spaceFiles.length - logEntryBlocks.size) / spaceFiles.length) * 100,
        ),
      },
    };
  } catch (error) {
    logger.error(
      "❌ Optimized Log-Entries-Only Restore failed:",
      error.message,
    );

    return {
      success: false,
      error: error.message,
    };
  }
}

/**
 * Mapping-independent restore from Storacha (ENHANCED)
 *
 * @param {Object} orbitdb - Target OrbitDB instance
 * @param {Object} options - Restore options
 * @param {string} [options.storachaKey] - Storacha private key (defaults to env)
 * @param {string} [options.storachaProof] - Storacha proof (defaults to env)
 * @param {boolean} [options.forceFallback] - Force fallback reconstruction mode (default: false)
 * @param {string} [options.fallbackDatabaseName] - Custom name for fallback reconstruction
 * @param {EventEmitter} [options.eventEmitter] - Optional event emitter for progress updates
 * @returns {Promise<Object>} - Restore result
 */
export async function restoreDatabaseFromSpace(orbitdb, options = {}) {
  const config = { ...DEFAULT_OPTIONS, ...options };
  const eventEmitter = options.eventEmitter;
  // Use orbitdb parameter directly instead of creating an alias

  logger.info("🔄 Starting Mapping-Independent OrbitDB Restore from Storacha");

  try {
    // Step 1: List ALL files in Storacha space
    logger.info("\n📋 Step 1: Discovering all files in Storacha space...");
    const spaceFiles = await listStorachaSpaceFiles(config);

    if (spaceFiles.length === 0) {
      throw new Error("No files found in Storacha space");
    }

    logger.info(
      `   🎉 SUCCESS! Found ${spaceFiles.length} files in space without requiring CID mappings`,
    );

    // Step 2: Download ALL files from space with progress tracking
    const downloadedBlocks = await downloadBlocksWithProgress(
      spaceFiles,
      orbitdb,
      config,
      eventEmitter,
    );

    // ... rest of existing code remains the same ...

    // Step 3: Intelligent block analysis
    logger.info("\n🔍 Step 3: Analyzing block structure...");
    const analysis = await analyzeBlocks(
      orbitdb.ipfs.blockstore,
      downloadedBlocks,
    );

    if (analysis.manifestBlocks.length === 0 || options.forceFallback) {
      logger.info(
        "⚠️ No manifest blocks found - attempting fallback reconstruction...",
      );

      // Fallback: decode blocks and extract payloads to import as new entries
      const fallbackResult = await reconstructWithoutManifest(
        orbitdb,
        downloadedBlocks,
        config,
      );

      return {
        database: fallbackResult.database,
        metadata: fallbackResult.metadata,
        entriesCount: fallbackResult.entriesCount,
        entriesRecovered: fallbackResult.entriesCount,
        method: "fallback-reconstruction",
        success: true,
        preservedHashes: false,
        preservedAddress: false,
      };
    }

    // Step 4: Reconstruct database using discovered manifest
    logger.info("\n🔄 Step 4: Reconstructing database from analysis...");

    // Find the correct manifest by matching log entries to database IDs
    const correctManifest = findCorrectManifest(analysis);
    if (!correctManifest) {
      throw new Error("Could not determine correct manifest from log entries");
    }

    const databaseAddress = `/orbitdb/${correctManifest.cid}`;

    logger.info(`   📥 Opening database at: ${databaseAddress}`);
    logger.info(
      `   🎯 Selected manifest: ${correctManifest.cid} (matched from log entries)`,
    );
    
    // Extract database type from manifest if available, otherwise infer from log entries
    let databaseType = inferDatabaseType(analysis.logEntryBlocks); // fallback
    if (correctManifest.content && correctManifest.content.type) {
      databaseType = correctManifest.content.type;
      logger.info(`   📋 Database type from manifest: ${databaseType}`);
    } else {
      logger.info(`   🔍 Inferred database type: ${databaseType}`);
    }
    
    const reconstructedDB = await orbitdb.open(
      databaseAddress,
      config.dbConfig ? config.dbConfig : { type: databaseType },
    );
    
    logger.info("config.dbConfig", config.dbConfig);
    logger.info("reconstructedDB.dbName", reconstructedDB.dbName);
    
    // OPTIMIZED: Only join HEAD entries - OrbitDB will traverse backward automatically
    logger.info("   🔗 Step 4a: Joining HEAD entries to reconstruct complete log...");
    logger.info(`   🎯 Found ${analysis.potentialHeads.length} HEAD(s) in ${analysis.logEntryBlocks.length} total log entries`);
    let joinedHeads = 0;
    
    // Only process HEAD entries - OrbitDB automatically traverses backward from each head
    for (const headCID of analysis.potentialHeads) {
      try {
        // Find the corresponding log entry block for this head
        const logEntryBlock = analysis.logEntryBlocks.find(
          (block) => block.cid === headCID
        );
        
        if (!logEntryBlock) {
          logger.warn(`   ⚠️ HEAD ${headCID.slice(0, 12)}... not found in log entry blocks`);
          continue;
        }
        
        // Create an entry object that matches OrbitDB's expected format
        const entryData = {
          hash: logEntryBlock.cid,
          v: logEntryBlock.content.v,
          id: logEntryBlock.content.id,
          key: logEntryBlock.content.key,
          sig: logEntryBlock.content.sig,
          next: logEntryBlock.content.next,
          refs: logEntryBlock.content.refs,
          clock: logEntryBlock.content.clock,
          payload: logEntryBlock.content.payload,
          identity: logEntryBlock.content.identity
        };
        
        // Use joinEntry - this will automatically traverse and join all connected entries
        const updated = await reconstructedDB.log.joinEntry(entryData);
        if (updated) {
          joinedHeads++;
          logger.info(`   ✓ Joined HEAD ${joinedHeads}/${analysis.potentialHeads.length}: ${headCID.slice(0, 12)}...`);
          logger.info(`      (OrbitDB will automatically traverse and load all connected entries)`);
        } else {
          logger.info(`   → HEAD already in log: ${headCID.slice(0, 12)}...`);
        }
      } catch (joinError) {
        logger.warn(`   ⚠️ Failed to join HEAD ${headCID}: ${joinError.message}`);
        // Continue with other heads even if one fails
      }
    }
    
    logger.info(`   📊 Successfully joined ${joinedHeads}/${analysis.potentialHeads.length} HEAD entries`);
    
    // Wait for log to settle after joining entries
    logger.info("   ⏳ Waiting for log to settle after joining entries...");
    await new Promise((resolve) => setTimeout(resolve, config.timeout / 5));
    
    const reconstructedEntries = await reconstructedDB.all();
    logger.info("   ⏳ Additional wait for entries to fully load...");
    await new Promise((resolve) => setTimeout(resolve, config.timeout / 10));

    // Handle different database types properly
    let entriesArray;
    let entriesCount;
    if (reconstructedDB.type === "keyvalue") {
      // For key-value databases, all() returns an object
      // Get the actual log entries to preserve hashes
      const logEntries = await reconstructedDB.log.values();
      logger.info("logEntries", logEntries);
      entriesArray = logEntries.map((logEntry) => ({
        hash: logEntry.hash,
        payload: logEntry.payload,
      }));
      entriesCount = Object.keys(reconstructedEntries).length;
    } else {
      // For other database types (events, documents), all() returns an array
      entriesArray = Array.isArray(reconstructedEntries)
        ? reconstructedEntries
        : [];
      entriesCount = entriesArray.length;
    }

    logger.info(`   📊 Final reconstructed entries: ${entriesCount}`);
    logger.info(`   🔍 Database type: ${reconstructedDB.type}`);
    logger.info(`   🔗 HEAD entries joined: ${joinedHeads}`);

    logger.info("✅ Mapping-Independent Restore with proper joinEntry completed successfully!");

    return {
      success: true,
      database: reconstructedDB,
      orbitdb: orbitdb, // Return the OrbitDB instance
      manifestCID: correctManifest.cid,
      address: reconstructedDB.address,
      name: reconstructedDB.name,
      type: reconstructedDB.type,
      entriesRecovered: entriesCount,
      blocksRestored: downloadedBlocks.size,
      addressMatch: reconstructedDB.address === databaseAddress,
      spaceFilesFound: spaceFiles.length,
      analysis,
      entries: entriesArray,
    };
  } catch (error) {
    logger.error("❌ Mapping-Independent Restore failed:", error.message);

    return {
      success: false,
      error: error.message,
    };
  }
}

/**
 * Restore an OrbitDB database from Storacha (Legacy mapping-dependent)
 *
 * @param {Object} orbitdb - Target OrbitDB instance
 * @param {string} manifestCID - Manifest CID from backup
 * @param {Object} cidMappings - Optional CID mappings (if available)
 * @param {Object} options - Restore options
 * @returns {Promise<Object>} - Restore result
 */
export async function restoreDatabase(
  orbitdb,
  manifestCID,
  cidMappings = null,
  options = {},
) {
  const config = { ...DEFAULT_OPTIONS, ...options };

  logger.info("🔄 Starting OrbitDB Database Restore from Storacha");
  logger.info(`📍 Manifest CID: ${manifestCID}`);

  // No temporary resources needed

  try {
    // Initialize Storacha client - support both credential and UCAN authentication
    let client;
    
    // Check for UCAN authentication first
    if (config.ucanClient) {
      client = await initializeStorachaClientWithUCAN({
        client: config.ucanClient,
        spaceDID: config.spaceDID
      });
    } else {
      // Fall back to credential authentication
      const storachaKey =
        config.storachaKey ||
        (typeof process !== "undefined" ? process.env?.STORACHA_KEY : undefined);
      const storachaProof =
        config.storachaProof ||
        (typeof process !== "undefined"
          ? process.env?.STORACHA_PROOF
          : undefined);

      if (!storachaKey || !storachaProof) {
        throw new Error(
          "Storacha authentication required: pass storachaKey + storachaProof OR ucanClient in options",
        );
      }

      client = await initializeStorachaClient(storachaKey, storachaProof);
    }

    // If no CID mappings provided, we need to discover them
    // This is a simplified version - in practice you'd store mappings during backup
    if (!cidMappings) {
      throw new Error(
        "CID mappings required for restore. Store them during backup.",
      );
    }

    // Convert object back to Map if needed
    const mappings =
      cidMappings instanceof Map
        ? cidMappings
        : new Map(Object.entries(cidMappings));

    // Download and bridge blocks
    const { successful, matches } = await downloadAndBridgeBlocks(
      mappings,
      client,
      orbitdb.ipfs.blockstore,
      config,
    );

    if (successful.length === 0) {
      throw new Error("No blocks were successfully restored");
    }

    if (matches.length < successful.length) {
      throw new Error("Some CID bridges failed - reconstruction may fail");
    }

    // Reconstruct database
    const databaseAddress = `/orbitdb/${manifestCID}`;
    logger.info(`📥 Opening database at: ${databaseAddress}`);

    const reconstructedDB = await orbitdb.open(databaseAddress);

    // Wait for entries to load
    logger.info("⏳ Waiting for entries to load...");
    await new Promise((resolve) => setTimeout(resolve, config.timeout / 10));

    const reconstructedEntries = await reconstructedDB.all();

    logger.info(
      "✅ Restore completed successfully!",
      reconstructedEntries.length,
    );

    return {
      success: true,
      database: reconstructedDB,
      manifestCID,
      address: reconstructedDB.address,
      name: reconstructedDB.name,
      type: reconstructedDB.type,
      entriesRecovered: reconstructedEntries.length,
      blocksRestored: successful.length,
      addressMatch: reconstructedDB.address === databaseAddress,
      entries: reconstructedEntries.map((e) => ({
        hash: e.hash,
        value: e.value,
      })),
    };
  } catch (error) {
    logger.error("❌ Restore failed:", error.message);
    return {
      success: false,
      error: error.message,
    };
  } // No cleanup needed
}

/**
 * Enhanced OrbitDBStorachaBridge class with event emission
 */
export class OrbitDBStorachaBridge extends EventEmitter {
  constructor(options = {}) {
    super();
    this.config = { ...DEFAULT_OPTIONS, ...options };
  }

  async backup(orbitdb, databaseAddress, options = {}) {
    // Pass this instance as eventEmitter to enable progress events
    return await backupDatabase(orbitdb, databaseAddress, {
      ...this.config,
      ...options,
      eventEmitter: this,
    });
  }

  async backupLogEntriesOnly(orbitdb, databaseAddress, options = {}) {
    // Optimized backup for fallback reconstruction - only log entries
    return await backupDatabase(orbitdb, databaseAddress, {
      ...this.config,
      ...options,
      logEntriesOnly: true,
      eventEmitter: this,
    });
  }

  async restore(orbitdb, manifestCID, cidMappings, options = {}) {
    return await restoreDatabase(orbitdb, manifestCID, cidMappings, {
      ...this.config,
      ...options,
    });
  }

  // BREAKTHROUGH: Mapping-independent restore
  async restoreFromSpace(orbitdb, options = {}) {
    return await restoreDatabaseFromSpace(orbitdb, {
      ...this.config,
      ...options,
      eventEmitter: this,
    });
  }

  // OPTIMIZATION: Log-entries-only restore (much faster for fallback reconstruction)
  async restoreLogEntriesOnly(orbitdb, options = {}) {
    return await restoreLogEntriesOnly(orbitdb, {
      ...this.config,
      ...options,
      eventEmitter: this,
    });
  }

  // Utility methods
  async listSpaceFiles(options = {}) {
    return await listStorachaSpaceFiles({ ...this.config, ...options });
  }

  async analyzeBlocks(blockstore, downloadedBlocks) {
    return await analyzeBlocks(blockstore, downloadedBlocks);
  }

  extractManifestCID(databaseAddress) {
    return extractManifestCID(databaseAddress);
  }

  convertCID(storachaCID) {
    return convertStorachaCIDToOrbitDB(storachaCID);
  }
}

/**
 * Find the correct manifest block by matching log entries to database IDs
 *
 * @param {Object} analysis - Block analysis results
 * @returns {Object|null} - Correct manifest block or null if not found
 */
function findCorrectManifest(analysis) {
  logger.info("🎯 Finding correct manifest from log entries...");

  if (analysis.manifestBlocks.length === 1) {
    logger.info("   ✅ Only one manifest found, using it");
    return analysis.manifestBlocks[0];
  }

  if (analysis.manifestBlocks.length === 0) {
    logger.info("   ❌ No manifest blocks found");
    return null;
  }

  // Extract database IDs from log entries
  const databaseIds = new Set();
  for (const logEntry of analysis.logEntryBlocks) {
    if (logEntry.content && logEntry.content.id) {
      // Extract manifest CID from database address like '/orbitdb/zdpu...'
      const manifestCID = logEntry.content.id.replace("/orbitdb/", "");
      databaseIds.add(manifestCID);
      logger.info(
        `   📝 Log entry references database: ${logEntry.content.id} (manifest: ${manifestCID})`,
      );
    }
  }

  logger.info(
    `   🔍 Found ${databaseIds.size} unique database ID(s) from ${analysis.logEntryBlocks.length} log entries`,
  );

  // Find manifest that matches the most referenced database ID
  const manifestCounts = new Map();
  for (const manifestBlock of analysis.manifestBlocks) {
    const count = databaseIds.has(manifestBlock.cid) ? 1 : 0;
    manifestCounts.set(manifestBlock.cid, count);
    logger.info(
      `   📋 Manifest ${manifestBlock.cid}: ${count > 0 ? "MATCHES" : "no match"}`,
    );
  }

  // Find the manifest with the highest count (most log entry references)
  let bestManifest = null;
  let bestCount = -1;

  for (const [manifestCID, count] of manifestCounts) {
    if (count > bestCount) {
      bestCount = count;
      bestManifest = analysis.manifestBlocks.find((m) => m.cid === manifestCID);
    }
  }

  if (bestManifest && bestCount > 0) {
    logger.info(
      `   ✅ Selected manifest: ${bestManifest.cid} (referenced by ${bestCount} log entries)`,
    );
    return bestManifest;
  }

  // Fallback: if no manifest matches log entries, use the first one and warn
  logger.warn(
    "   ⚠️ No manifest matched log entries, using first manifest as fallback",
  );
  return analysis.manifestBlocks[0];
}

/**
 * Download only log entry blocks from Storacha (optimized for fallback reconstruction)
 *
 * @param {Array} spaceFiles - Array of space files to download
 * @param {Object} currentOrbitDB - OrbitDB instance
 * @param {Object} config - Configuration options
 * @param {EventEmitter} eventEmitter - Optional event emitter for progress updates
 * @returns {Promise<Map>} - Downloaded log entry blocks map
 */
async function downloadLogEntriesOnly(
  spaceFiles,
  currentOrbitDB,
  config,
  eventEmitter = null,
) {
  logger.info("\n📥 Downloading and filtering log entry blocks only...");
  const logEntryBlocks = new Map();
  const totalFiles = spaceFiles.length;
  let completedFiles = 0;
  let logEntriesFound = 0;

  // Emit initial progress
  if (eventEmitter) {
    eventEmitter.emit("downloadProgress", {
      type: "download",
      current: 0,
      total: totalFiles,
      percentage: 0,
      status: "starting (log entries only)",
    });
  }

  for (const spaceFile of spaceFiles) {
    const storachaCID = spaceFile.root;
    logger.info(`   🔄 Checking: ${storachaCID}`);

    try {
      const bytes = await downloadBlockFromStoracha(storachaCID, config);

      // Convert Storacha CID to OrbitDB format
      const orbitdbCID = convertStorachaCIDToOrbitDB(storachaCID);
      const parsedCID = CID.parse(orbitdbCID);

      // Only process dag-cbor blocks (potential log entries)
      if (parsedCID.code === 0x71) {
        try {
          const block = await Block.decode({
            cid: parsedCID,
            bytes,
            codec: dagCbor,
            hasher: sha256,
          });

          const content = block.value;

          // Check if this looks like an OrbitDB log entry
          if (
            content &&
            content.v === 2 &&
            content.id &&
            content.clock &&
            content.payload !== undefined
          ) {
            // Store in target blockstore
            await currentOrbitDB.ipfs.blockstore.put(parsedCID, bytes);
            logEntryBlocks.set(orbitdbCID, {
              storachaCID,
              bytes: bytes.length,
            });
            logEntriesFound++;

            logger.info(`   ✅ Log entry stored: ${orbitdbCID}`);
          } else {
            logger.info(`   ⚪ Skipped non-log block: ${orbitdbCID}`);
          }
        } catch (decodeError) {
          logger.info(`   ⚪ Skipped non-decodable block: ${orbitdbCID}`);
        }
      } else {
        logger.info(`   ⚪ Skipped non-CBOR block: ${orbitdbCID}`);
      }

      // Update progress
      completedFiles++;
      if (eventEmitter) {
        eventEmitter.emit("downloadProgress", {
          type: "download",
          current: completedFiles,
          total: totalFiles,
          percentage: Math.round((completedFiles / totalFiles) * 100),
          status: "downloading (log entries only)",
          currentBlock: {
            storachaCID,
            orbitdbCID,
            size: bytes.length,
            isLogEntry: logEntryBlocks.has(orbitdbCID),
          },
        });
      }
    } catch (error) {
      logger.error(`   ❌ Failed: ${storachaCID} - ${error.message}`);

      // Update progress even for failed downloads
      completedFiles++;
      if (eventEmitter) {
        eventEmitter.emit("downloadProgress", {
          type: "download",
          current: completedFiles,
          total: totalFiles,
          percentage: Math.round((completedFiles / totalFiles) * 100),
          status: "downloading (log entries only)",
          error: {
            storachaCID,
            message: error.message,
          },
        });
      }
    }
  }

  // Emit completion
  if (eventEmitter) {
    eventEmitter.emit("downloadProgress", {
      type: "download",
      current: totalFiles,
      total: totalFiles,
      percentage: 100,
      status: "completed (log entries only)",
      summary: {
        totalFiles: totalFiles,
        logEntriesFound: logEntriesFound,
        blocksSkipped: totalFiles - logEntriesFound,
      },
    });
  }

  logger.info(
    `   📊 Found ${logEntriesFound} log entries out of ${totalFiles} total files`,
  );
  return logEntryBlocks;
}

/**
 * Download blocks from Storacha with progress events
 *
 * @param {Array} spaceFiles - Array of space files to download
 * @param {Object} currentOrbitDB - OrbitDB instance
 * @param {Object} config - Configuration options
 * @param {EventEmitter} eventEmitter - Optional event emitter for progress updates
 * @returns {Promise<Map>} - Downloaded blocks map
 */
async function downloadBlocksWithProgress(
  spaceFiles,
  currentOrbitDB,
  config,
  eventEmitter = null,
) {
  logger.info("\n📥 Downloading all space files...");
  const downloadedBlocks = new Map();
  const totalFiles = spaceFiles.length;
  let completedFiles = 0;

  // Emit initial progress
  if (eventEmitter) {
    eventEmitter.emit("downloadProgress", {
      type: "download",
      current: 0,
      total: totalFiles,
      percentage: 0,
      status: "starting",
    });
  }

  for (const spaceFile of spaceFiles) {
    const storachaCID = spaceFile.root;
    logger.info(`   🔄 Downloading: ${storachaCID}`);

    try {
      const bytes = await downloadBlockFromStoracha(storachaCID, config);

      // Convert Storacha CID to OrbitDB format
      const orbitdbCID = convertStorachaCIDToOrbitDB(storachaCID);
      const parsedCID = CID.parse(orbitdbCID);

      // Store in target blockstore
      await currentOrbitDB.ipfs.blockstore.put(parsedCID, bytes);
      downloadedBlocks.set(orbitdbCID, { storachaCID, bytes: bytes.length });

      logger.info(`   ✅ Stored: ${orbitdbCID}`);

      // Update progress
      completedFiles++;
      if (eventEmitter) {
        eventEmitter.emit("downloadProgress", {
          type: "download",
          current: completedFiles,
          total: totalFiles,
          percentage: Math.round((completedFiles / totalFiles) * 100),
          status: "downloading",
          currentBlock: {
            storachaCID,
            orbitdbCID,
            size: bytes.length,
          },
        });
      }
    } catch (error) {
      logger.error(`   ❌ Failed: ${storachaCID} - ${error.message}`);

      // Update progress even for failed downloads
      completedFiles++;
      if (eventEmitter) {
        eventEmitter.emit("downloadProgress", {
          type: "download",
          current: completedFiles,
          total: totalFiles,
          percentage: Math.round((completedFiles / totalFiles) * 100),
          status: "downloading",
          error: {
            storachaCID,
            message: error.message,
          },
        });
      }
    }
  }

  // Emit completion
  if (eventEmitter) {
    eventEmitter.emit("downloadProgress", {
      type: "download",
      current: totalFiles,
      total: totalFiles,
      percentage: 100,
      status: "completed",
      summary: {
        downloaded: downloadedBlocks.size,
        failed: totalFiles - downloadedBlocks.size,
      },
    });
  }

  logger.info(`   📊 Downloaded ${downloadedBlocks.size} blocks total`);
  return downloadedBlocks;
}

/**
 * Fallback reconstruction when no manifest is found
 * Decodes blocks, extracts payloads, and creates a new database
 *
 * @param {Object} orbitdb - OrbitDB instance
 * @param {Map} downloadedBlocks - Downloaded blocks map
 * @param {Object} config - Configuration options
 * @param {boolean} useJoinEntry - Whether to use joinEntry for reconstruction
 * @returns {Promise<Object>} - Reconstruction results
 */
export async function reconstructWithoutManifest(orbitdb, downloadedBlocks, config, useJoinEntry = false) {
  logger.info(`🔧 Starting fallback reconstruction without manifest ${useJoinEntry ? 'with joinEntry support' : '(legacy mode)'}...`);

  const logEntries = [];
  const unknownBlocks = [];

  // Step 1: Decode all blocks and identify log entries
  logger.info("🔍 Step 1: Decoding blocks to find log entries...");

  for (const [cidString, _] of downloadedBlocks) {
    try {
      const cid = CID.parse(cidString);
      const bytes = await orbitdb.ipfs.blockstore.get(cid);

      if (cid.code === 0x71) {
        // dag-cbor codec
        try {
          const block = await Block.decode({
            cid,
            bytes,
            codec: dagCbor,
            hasher: sha256,
          });

          const content = block.value;

          // Check if this looks like an OrbitDB log entry
          if (
            content &&
            content.v === 2 &&
            content.id &&
            content.clock &&
            content.payload !== undefined
          ) {
            logEntries.push({
              cid: cidString,
              content,
              hash: cidString,
              payload: content.payload,
            });

            logger.info(`   📝 Found log entry: ${cidString.slice(0, 12)}...`);
          }
        } catch (decodeError) {
          unknownBlocks.push({ cid: cidString, error: decodeError.message });
        }
      }
    } catch (error) {
      logger.warn(
        `   ⚠️ Error processing block ${cidString}: ${error.message}`,
      );
    }
  }

  logger.info(`   ✅ Found ${logEntries.length} log entries`);

  if (logEntries.length === 0) {
    throw new Error(
      "No OrbitDB log entries found in blocks - cannot reconstruct database",
    );
  }

  // Step 2: Analyze payload patterns to determine database type
  logger.info(
    "🔍 Step 2: Analyzing payload patterns to determine database type...",
  );

  const databaseType = inferDatabaseType(logEntries);
  logger.info(`   📊 Inferred database type: ${databaseType}`);

  // Step 3: Create new database and import entries
  logger.info(`🆕 Step 3: Creating new ${databaseType} database...`);

  const dbName = config.fallbackDatabaseName || `restored-${Date.now()}`;

  // Merge config.dbConfig with inferred type, prioritizing the inferred type
  const dbOptions = { 
    ...config.dbConfig, 
    type: databaseType 
  };
  
  const database = await orbitdb.open(dbName, dbOptions);

<<<<<<< HEAD
  logger.info(`   ✅ Created database: ${database.address}`);
=======
  logger.info("✅ Created database: ${database.address}");
>>>>>>> e48da223

  // Step 4: Import entries using appropriate method
  let importedCount = 0;
  const importErrors = [];

  if (useJoinEntry) {
    logger.info("📥 Step 4: Using joinEntry to properly reconstruct log...");
    
    // Sort by clock time to maintain order
    logEntries.sort((a, b) => {
      const timeA = a.content.clock?.time || 0;
      const timeB = b.content.clock?.time || 0;
      return timeA - timeB;
    });

    for (const entry of logEntries) {
      try {
        // Use joinEntry to properly add this entry to the log
        const entryData = {
          hash: entry.hash,
          v: entry.content.v,
          id: entry.content.id,
          key: entry.content.key,
          sig: entry.content.sig,
          next: entry.content.next,
          refs: entry.content.refs,
          clock: entry.content.clock,
          payload: entry.content.payload,
          identity: entry.content.identity
        };
        
        const updated = await database.log.joinEntry(entryData);
        if (updated) {
          importedCount++;
          logger.info(`   ✓ Joined entry ${importedCount}/${logEntries.length}: ${entry.hash.slice(0, 12)}...`);
        } else {
          // Entry might already be in the log
          logger.info(`   → Entry already processed: ${entry.hash.slice(0, 12)}...`);
        }
      } catch (error) {
        importErrors.push({ entry: entry.hash, error: error.message });
        logger.warn(
          `   ⚠️ Failed to join entry ${entry.hash.slice(0, 12)}...: ${error.message}`,
        );
      }
    }
    
    logger.info(`   📊 Join complete: ${importedCount}/${logEntries.length} entries joined`);
    
  } else {
    logger.info("📥 Step 4: Importing entries in chronological order (legacy mode)...");

    // Sort by clock time to maintain order
    logEntries.sort((a, b) => {
      const timeA = a.content.clock?.time || 0;
      const timeB = b.content.clock?.time || 0;
      return timeA - timeB;
    });

    for (const entry of logEntries) {
      try {
        await importEntryByType(database, entry, databaseType);
        importedCount++;
        logger.info(`   ✅ Imported entry ${importedCount}/${logEntries.length}`);
      } catch (error) {
        importErrors.push({ entry: entry.hash, error: error.message });
        logger.warn(
          `   ⚠️ Failed to import entry ${entry.hash.slice(0, 12)}...: ${error.message}`,
        );
      }
    }
  }

  logger.info(
    `   📊 ${useJoinEntry ? 'Join' : 'Import'} complete: ${importedCount}/${logEntries.length} entries ${useJoinEntry ? 'joined' : 'imported'}`,
  );

  if (importErrors.length > 0) {
    logger.warn(`   ⚠️ ${importErrors.length} ${useJoinEntry ? 'join' : 'import'} errors occurred`);
  }

  // Create fallback metadata
  const metadata = {
    type: "fallback-reconstruction",
    databaseType: databaseType,
    originalEntryCount: logEntries.length,
    importedEntryCount: importedCount,
    reconstructedAt: new Date().toISOString(),
    address: database.address.toString(),
    name: dbName,
    importErrors: importErrors.length,
  };

  return {
    database,
    metadata,
    entriesCount: importedCount,
  };
}

/**
 * Infer database type from payload patterns
 *
 * @param {Array} logEntries - Array of log entries
 * @returns {string} - Inferred database type
 */
function inferDatabaseType(logEntries) {
  const payloadPatterns = {
    hasDocumentOps: 0,
    hasKeyValueOps: 0,
    hasSimplePayloads: 0,
    hasCounterOps: 0,
  };

  logger.info(`   🔍 Analyzing ${logEntries.length} log entries for database type...`);
  
  // Debug: Check structure of first few entries
  logger.debug({ 
    firstEntryStructure: logEntries.length > 0 ? Object.keys(logEntries[0]) : 'No entries',
    hasPayload: logEntries.length > 0 ? (logEntries[0].payload ? 'exists' : 'undefined') : 'N/A',
    firstEntryPreview: logEntries.length > 0 ? JSON.stringify(logEntries[0], null, 2).slice(0, 500) + '...' : 'N/A'
  }, `   🔍 First entry structure`);

  for (const entry of logEntries) {
    // Fix: Access payload from entry.content.payload, not entry.payload
    const payload = entry.content ? entry.content.payload : entry.payload;
    
    // Debug logging for first few entries
    if (payloadPatterns.hasDocumentOps + payloadPatterns.hasKeyValueOps + payloadPatterns.hasSimplePayloads + payloadPatterns.hasCounterOps < 3) {
      logger.debug({ payload }, `   🔍 Entry ${payloadPatterns.hasDocumentOps + payloadPatterns.hasKeyValueOps + payloadPatterns.hasSimplePayloads + payloadPatterns.hasCounterOps + 1} payload`);
    }

    if (payload && typeof payload === "object") {
      // Check for document/keyvalue operation patterns
      if ((payload.op === "PUT" || payload.op === "DEL") && payload.key !== undefined) {
        // Documents typically use _id as primary key or have _id in the value
        if (payload.key === "_id" || payload.key.startsWith("_id") || 
           (payload.op === "PUT" && payload.value && typeof payload.value === "object" && payload.value._id)) {
          payloadPatterns.hasDocumentOps++;
        } else {
          // Any PUT/DEL with a key that's not document-style is keyvalue
          payloadPatterns.hasKeyValueOps++;
        }
      } else if (payload.op === "COUNTER" || payload.op === "DEC" || payload.op === "INC") {
        payloadPatterns.hasCounterOps++;
      } else if (payload.op === "ADD") {
        // Explicit ADD operation for events
        payloadPatterns.hasSimplePayloads++;
      } else {
        // Complex object without standard operation structure - likely events
        payloadPatterns.hasSimplePayloads++;
      }
    } else {
      // Simple payload (string, number, etc.) - likely events
      payloadPatterns.hasSimplePayloads++;
    }
  }

  logger.info("   📊 Payload analysis:", payloadPatterns);

  // Log some sample payloads for debugging
  if (logEntries.length > 0) {
    const sampleEntries = logEntries.slice(0, 3);
    const samples = sampleEntries.map((entry, i) => {
      const p = entry.content ? entry.content.payload : entry.payload;
      if (p && typeof p === 'object') {
        return { index: i + 1, op: p.op, keyType: typeof p.key, hasValue: p.value !== undefined };
      } else {
        return { index: i + 1, simplePayloadType: typeof p };
      }
    });
    logger.debug({ samples }, `   🔍 Sample payloads`);
  }

  // Determine type based on majority pattern
  if (payloadPatterns.hasCounterOps > 0) {
    logger.info({ counterOps: payloadPatterns.hasCounterOps }, `   🎯 Detected: counter`);
    return "counter";
  } else if (
    payloadPatterns.hasDocumentOps > payloadPatterns.hasKeyValueOps &&
    payloadPatterns.hasDocumentOps > payloadPatterns.hasSimplePayloads
  ) {
    logger.info({ documentOps: payloadPatterns.hasDocumentOps }, `   🎯 Detected: documents`);
    return "documents";
  } else if (
    payloadPatterns.hasKeyValueOps > payloadPatterns.hasSimplePayloads
  ) {
    logger.info({ keyValueOps: payloadPatterns.hasKeyValueOps }, `   🎯 Detected: keyvalue`);
    return "keyvalue";
  } else {
    logger.info({ simplePayloads: payloadPatterns.hasSimplePayloads }, `   🎯 Detected: events (fallback)`);
    return "events"; // Default fallback
  }
}

/**
 * Import a log entry into the appropriate database type
 *
 * @param {Object} database - Target OrbitDB database
 * @param {Object} entry - Log entry to import
 * @param {string} databaseType - Database type
 */
async function importEntryByType(database, entry, databaseType) {
  const payload = entry.payload;

  switch (databaseType) {
    case "events":
      // Events databases are append-only, only support ADD operations
      if (payload && payload.op === "ADD") {
        await database.add(payload.value || payload);
      } else {
        // Fallback: treat any payload as an event to add
        await database.add(payload);
      }
      break;

    case "documents":
      if (payload && payload.op === "PUT" && payload.value) {
        await database.put(payload.value);
      } else if (payload && payload.op === "DEL" && payload.key) {
        // Delete document by key (usually _id)
        await database.del(payload.key);
      } else if (payload && typeof payload === "object") {
        // Fallback: treat as document even without operation structure
        await database.put(payload);
      } else {
        throw new Error("Invalid document payload structure");
      }
      break;

    case "keyvalue":
      if (
        payload &&
        payload.op === "PUT" &&
        payload.key &&
        payload.value !== undefined
      ) {
        await database.put(payload.key, payload.value); // Use put for keyvalue, not set
      } else if (payload && payload.op === "DEL" && payload.key) {
        // Delete by key
        await database.del(payload.key);
      } else {
        throw new Error("Invalid keyvalue payload structure");
      }
      break;

    case "counter":
      if (payload && payload.op === "COUNTER") {
        await database.inc(payload.value || 1);
      } else if (payload && payload.op === "DEC") {
        // Decrement operation (negative increment)
        await database.inc(-(payload.value || 1));
      } else {
        // Fallback: try to increment by 1
        await database.inc(1);
      }
      break;

    default:
      throw new Error(`Unsupported database type: ${databaseType}`);
  }
}

// Export all utilities
export {
  cleanupOrbitDBDirectories,
  createHeliaOrbitDB,
  initializeStorachaClient,
  initializeStorachaClientWithUCAN,
  // Timestamped backup helpers  
  generateBackupPrefix,
  getBackupFilenames,
  findLatestBackup
};<|MERGE_RESOLUTION|>--- conflicted
+++ resolved
@@ -16,16 +16,12 @@
 import { bases } from "multiformats/basics";
 import { EventEmitter } from "events";
 import { createHeliaOrbitDB, cleanupOrbitDBDirectories } from "./utils.js";
-<<<<<<< HEAD
-import { logger } from './logger.js';
-=======
 import {
   generateBackupPrefix,
   getBackupFilenames,
   findLatestBackup
 } from "./backup-helpers.js";
-import logger from "./logger.js";
->>>>>>> e48da223
+import { logger } from './logger.js';
 
 /**
  * Default configuration options
@@ -171,11 +167,7 @@
     }
 
     // 3. Get identity blocks using identities system and from log entries
-<<<<<<< HEAD
-=======
     logger.debug(`Getting identity blocks from identities system and log entries...`);
->>>>>>> e48da223
-    logger.info(`   🔍 Scanning all storage blocks for identities...`);
 
     // Collect all identity references from log entries
     const referencedIdentities = new Set();
@@ -933,7 +925,7 @@
  * @returns {Promise<Object>} - Analysis results
  */
 export async function analyzeBlocks(blockstore, downloadedBlocks = null) {
-  logger.info("🔍 Analyzing downloaded blocks...");
+  logger.debug("Analyzing downloaded blocks...");
 
   const analysis = {
     manifestBlocks: [],
@@ -1438,16 +1430,13 @@
       databaseType = correctManifest.content.type;
       logger.info(`   📋 Database type from manifest: ${databaseType}`);
     } else {
-      logger.info(`   🔍 Inferred database type: ${databaseType}`);
+      logger.debug(`Inferred database type: ${databaseType}`);
     }
     
     const reconstructedDB = await orbitdb.open(
       databaseAddress,
       config.dbConfig ? config.dbConfig : { type: databaseType },
     );
-    
-    logger.info("config.dbConfig", config.dbConfig);
-    logger.info("reconstructedDB.dbName", reconstructedDB.dbName);
     
     // OPTIMIZED: Only join HEAD entries - OrbitDB will traverse backward automatically
     logger.info("   🔗 Step 4a: Joining HEAD entries to reconstruct complete log...");
@@ -1513,7 +1502,6 @@
       // For key-value databases, all() returns an object
       // Get the actual log entries to preserve hashes
       const logEntries = await reconstructedDB.log.values();
-      logger.info("logEntries", logEntries);
       entriesArray = logEntries.map((logEntry) => ({
         hash: logEntry.hash,
         payload: logEntry.payload,
@@ -2162,11 +2150,7 @@
   
   const database = await orbitdb.open(dbName, dbOptions);
 
-<<<<<<< HEAD
   logger.info(`   ✅ Created database: ${database.address}`);
-=======
-  logger.info("✅ Created database: ${database.address}");
->>>>>>> e48da223
 
   // Step 4: Import entries using appropriate method
   let importedCount = 0;
