--- conflicted
+++ resolved
@@ -14,6 +14,7 @@
 import { createOrbitDB } from "@orbitdb/core";
 import { LevelBlockstore } from "blockstore-level";
 import { LevelDatastore } from "datastore-level";
+import logger from "./logger.js";
 import { logger } from "./logger.js";
 
 /**
@@ -34,30 +35,20 @@
     for (const dir of orbitdbDirs) {
       try {
         await fs.promises.rm(dir.name, { recursive: true, force: true });
+        logger.info(`Cleaned up: ${dir.name}`);
         logger.info({ directory: dir.name }, `🧹 Cleaned up: ${dir.name}`);
       } catch (error) {
-<<<<<<< HEAD
-        logger.warn({ directory: dir.name, error: error.message }, `⚠️ Could not clean up ${dir.name}: ${error.message}`);
-=======
         logger.warn(`Could not clean up ${dir.name}: ${error.message}`);
->>>>>>> e48da223
       }
     }
 
     if (orbitdbDirs.length === 0) {
       logger.info("🧹 No OrbitDB directories to clean up");
     } else {
-<<<<<<< HEAD
-      logger.info({ count: orbitdbDirs.length }, `🧹 Cleaned up ${orbitdbDirs.length} OrbitDB directories`);
-    }
-  } catch (error) {
-    logger.warn({ error: error.message }, `⚠️ Cleanup warning: ${error.message}`);
-=======
       logger.info(`Cleaned up ${orbitdbDirs.length} OrbitDB directories`);
     }
   } catch (error) {
     logger.warn(`Cleanup warning: ${error.message}`);
->>>>>>> e48da223
   }
 }
 
@@ -100,19 +91,11 @@
   for (const dir of testDirectories) {
     try {
       await fs.promises.rm(dir, { recursive: true, force: true });
-<<<<<<< HEAD
-        logger.info({ directory: dir }, `🧹 Removed test directory: ${dir}`);
-      cleanedDirs++;
-    } catch (error) {
-      if (error.code !== "ENOENT") {
-        logger.warn({ directory: dir, error: error.message }, `⚠️ Could not remove ${dir}: ${error.message}`);
-=======
         logger.info(`Removed test directory: ${dir}`);
       cleanedDirs++;
     } catch (error) {
       if (error.code !== "ENOENT") {
         logger.warn(`Could not remove ${dir}: ${error.message}`);
->>>>>>> e48da223
       }
     }
   }
@@ -127,16 +110,6 @@
     for (const carFile of carFiles) {
       try {
         await fs.promises.unlink(carFile.name);
-<<<<<<< HEAD
-        logger.info(`🧹 Removed CAR file: ${carFile.name}`);
-        cleanedFiles++;
-      } catch (error) {
-        logger.warn({ file: carFile.name, error: error.message }, `⚠️ Could not remove ${carFile.name}: ${error.message}`);
-      }
-    }
-  } catch (error) {
-    logger.warn({ error: error.message }, `⚠️ Error scanning for CAR files: ${error.message}`);
-=======
         logger.info(`Removed CAR file: ${carFile.name}`);
         cleanedFiles++;
       } catch (error) {
@@ -145,19 +118,13 @@
     }
   } catch (error) {
     logger.warn(`Error scanning for CAR files: ${error.message}`);
->>>>>>> e48da223
   }
 
   // Also clean up OrbitDB directories
   await cleanupOrbitDBDirectories();
 
   logger.info(
-<<<<<<< HEAD
-    { directories: cleanedDirs, files: cleanedFiles },
-    `🧹 Comprehensive cleanup completed: ${cleanedDirs} directories, ${cleanedFiles} CAR files`,
-=======
     `Comprehensive cleanup completed: ${cleanedDirs} directories, ${cleanedFiles} CAR files`,
->>>>>>> e48da223
   );
 }
 
@@ -172,11 +139,7 @@
   try {
     // Remove test directory
     await fs.promises.rm(testDir, { recursive: true, force: true });
-<<<<<<< HEAD
-    logger.info({ directory: testDir }, `🧹 Removed test directory: ${testDir}`);
-=======
     logger.info(`Removed test directory: ${testDir}`);
->>>>>>> e48da223
 
     // Remove associated CAR files if prefix provided
     if (carPrefix) {
@@ -191,32 +154,18 @@
 
         for (const carFile of carFiles) {
           await fs.promises.unlink(carFile.name);
-<<<<<<< HEAD
-          logger.info({ file: carFile.name }, `🧹 Removed CAR file: ${carFile.name}`);
-        }
-      } catch (error) {
-        logger.warn(
-          { prefix: carPrefix, error: error.message },
-          `⚠️ Error cleaning CAR files with prefix ${carPrefix}: ${error.message}`,
-=======
           logger.info(`Removed CAR file: ${carFile.name}`);
         }
       } catch (error) {
         logger.warn(
           `Error cleaning CAR files with prefix ${carPrefix}: ${error.message}`,
->>>>>>> e48da223
         );
       }
     }
   } catch (error) {
     if (error.code !== "ENOENT") {
       logger.warn(
-<<<<<<< HEAD
-        { directory: testDir, error: error.message },
-        `⚠️ Could not clean up test directory ${testDir}: ${error.message}`,
-=======
         `Could not clean up test directory ${testDir}: ${error.message}`,
->>>>>>> e48da223
       );
     }
   }
