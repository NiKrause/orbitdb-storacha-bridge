/**
 * OrbitDB Storacha Bridge - Utility Functions
 *
 * Common utility functions for OrbitDB operations and cleanup
 */

import { createLibp2p } from "libp2p";
import { identify } from "@libp2p/identify";
import { noise } from "@chainsafe/libp2p-noise";
import { yamux } from "@chainsafe/libp2p-yamux";
import { tcp } from "@libp2p/tcp";
import { gossipsub } from "@chainsafe/libp2p-gossipsub";
import { createHelia } from "helia";
import { createOrbitDB } from "@orbitdb/core";
import { LevelBlockstore } from "blockstore-level";
import { LevelDatastore } from "datastore-level";
<<<<<<< HEAD
import { logger } from "./logger.js";
=======
import logger from "./logger.js";
>>>>>>> 5ffbe2ef

/**
 * Clean up OrbitDB directories
 */
export async function cleanupOrbitDBDirectories() {
  const fs = await import("fs");

  try {
    const entries = await fs.promises.readdir(".", { withFileTypes: true });
    const orbitdbDirs = entries.filter(
      (entry) =>
        entry.isDirectory() &&
        (entry.name.startsWith("orbitdb-bridge-") ||
          entry.name.includes("orbitdb-bridge-")),
    );

    for (const dir of orbitdbDirs) {
      try {
        await fs.promises.rm(dir.name, { recursive: true, force: true });
<<<<<<< HEAD
        logger.info({ directory: dir.name }, `🧹 Cleaned up: ${dir.name}`);
=======
        logger.info(`Cleaned up: ${dir.name}`);
>>>>>>> 5ffbe2ef
      } catch (error) {
        logger.warn({ directory: dir.name, error: error.message }, `⚠️ Could not clean up ${dir.name}: ${error.message}`);
      }
    }

    if (orbitdbDirs.length === 0) {
<<<<<<< HEAD
      logger.info("🧹 No OrbitDB directories to clean up");
=======
      logger.info("No OrbitDB directories to clean up");
>>>>>>> 5ffbe2ef
    } else {
      logger.info({ count: orbitdbDirs.length }, `🧹 Cleaned up ${orbitdbDirs.length} OrbitDB directories`);
    }
  } catch (error) {
    logger.warn({ error: error.message }, `⚠️ Cleanup warning: ${error.message}`);
  }
}

<<<<<<< HEAD
/**
 * Clean up all test-related directories and CAR files
 * This function removes all common test artifacts created during testing
 */
export async function cleanupAllTestArtifacts() {
  const fs = await import("fs");
  // const path = await import('path') // Currently unused

  logger.info("🧹 Starting comprehensive test cleanup...");

  // Test directories to clean up
  const testDirectories = [
    "./test-car-storage-bridge",
    "./test-orbitdb-car-integration",
    "./test-preservation",
    "./test-advanced",
    "./test-data",
    "./test-hash-preservation",
    "./orbitdb-todo-restored",
    "./orbitdb-todo-source",
    "./helia-car-demo",
    "./storage-demo",
  ];

  // CAR files to clean up (common patterns)
  // const carFilePatterns = [
  //   'test-*.car',
  //   '*-test.car',
  //   'todos-backup.car',
  //   'storacha-hash-preservation-test.car'
  // ]

  let cleanedDirs = 0;
  let cleanedFiles = 0;

  // Clean up test directories
  for (const dir of testDirectories) {
    try {
      await fs.promises.rm(dir, { recursive: true, force: true });
        logger.info({ directory: dir }, `🧹 Removed test directory: ${dir}`);
      cleanedDirs++;
    } catch (error) {
      if (error.code !== "ENOENT") {
        logger.warn({ directory: dir, error: error.message }, `⚠️ Could not remove ${dir}: ${error.message}`);
      }
    }
  }

  // Clean up CAR files
  try {
    const entries = await fs.promises.readdir(".", { withFileTypes: true });
    const carFiles = entries.filter(
      (entry) => entry.isFile() && entry.name.endsWith(".car"),
    );

    for (const carFile of carFiles) {
      try {
        await fs.promises.unlink(carFile.name);
        logger.info(`🧹 Removed CAR file: ${carFile.name}`);
        cleanedFiles++;
      } catch (error) {
        logger.warn({ file: carFile.name, error: error.message }, `⚠️ Could not remove ${carFile.name}: ${error.message}`);
      }
    }
  } catch (error) {
    logger.warn({ error: error.message }, `⚠️ Error scanning for CAR files: ${error.message}`);
  }

  // Also clean up OrbitDB directories
  await cleanupOrbitDBDirectories();

  logger.info(
    { directories: cleanedDirs, files: cleanedFiles },
    `🧹 Comprehensive cleanup completed: ${cleanedDirs} directories, ${cleanedFiles} CAR files`,
  );
}

/**
 * Clean up specific test directory and associated CAR files
 * @param {string} testDir - The test directory path
 * @param {string} [carPrefix] - Optional prefix for CAR files to clean
 */
export async function cleanupTestDirectory(testDir, carPrefix = "") {
  const fs = await import("fs");

  try {
    // Remove test directory
    await fs.promises.rm(testDir, { recursive: true, force: true });
    logger.info({ directory: testDir }, `🧹 Removed test directory: ${testDir}`);

    // Remove associated CAR files if prefix provided
    if (carPrefix) {
      try {
        const entries = await fs.promises.readdir(".", { withFileTypes: true });
        const carFiles = entries.filter(
          (entry) =>
            entry.isFile() &&
            entry.name.endsWith(".car") &&
            entry.name.includes(carPrefix),
        );

        for (const carFile of carFiles) {
          await fs.promises.unlink(carFile.name);
          logger.info({ file: carFile.name }, `🧹 Removed CAR file: ${carFile.name}`);
        }
      } catch (error) {
        logger.warn(
          { prefix: carPrefix, error: error.message },
          `⚠️ Error cleaning CAR files with prefix ${carPrefix}: ${error.message}`,
        );
      }
    }
  } catch (error) {
    if (error.code !== "ENOENT") {
      logger.warn(
        { directory: testDir, error: error.message },
        `⚠️ Could not clean up test directory ${testDir}: ${error.message}`,
      );
    }
  }
}
=======
>>>>>>> 5ffbe2ef

/**
 * Create a Helia/OrbitDB instance with specified suffix
 */
export async function createHeliaOrbitDB(suffix = "") {
  const libp2p = await createLibp2p({
    addresses: {
      listen: ["/ip4/0.0.0.0/tcp/0"],
    },
    transports: [tcp()],
    connectionEncrypters: [noise()],
    streamMuxers: [yamux()],
    services: {
      identify: identify(),
      pubsub: gossipsub({ allowPublishToZeroTopicPeers: true }),
    },
  });

  const uniqueId = `${Date.now()}-${Math.random().toString(36).slice(2, 11)}`;
  const blockstore = new LevelBlockstore(
    `./orbitdb-bridge-${uniqueId}${suffix}`,
  );
  const datastore = new LevelDatastore(
    `./orbitdb-bridge-${uniqueId}${suffix}-data`,
  );

  const helia = await createHelia({ libp2p, blockstore, datastore });
  const orbitdb = await createOrbitDB({ ipfs: helia });

  return { helia, orbitdb, libp2p, blockstore, datastore };
}<|MERGE_RESOLUTION|>--- conflicted
+++ resolved
@@ -14,11 +14,7 @@
 import { createOrbitDB } from "@orbitdb/core";
 import { LevelBlockstore } from "blockstore-level";
 import { LevelDatastore } from "datastore-level";
-<<<<<<< HEAD
 import { logger } from "./logger.js";
-=======
-import logger from "./logger.js";
->>>>>>> 5ffbe2ef
 
 /**
  * Clean up OrbitDB directories
@@ -38,22 +34,14 @@
     for (const dir of orbitdbDirs) {
       try {
         await fs.promises.rm(dir.name, { recursive: true, force: true });
-<<<<<<< HEAD
         logger.info({ directory: dir.name }, `🧹 Cleaned up: ${dir.name}`);
-=======
-        logger.info(`Cleaned up: ${dir.name}`);
->>>>>>> 5ffbe2ef
       } catch (error) {
         logger.warn({ directory: dir.name, error: error.message }, `⚠️ Could not clean up ${dir.name}: ${error.message}`);
       }
     }
 
     if (orbitdbDirs.length === 0) {
-<<<<<<< HEAD
       logger.info("🧹 No OrbitDB directories to clean up");
-=======
-      logger.info("No OrbitDB directories to clean up");
->>>>>>> 5ffbe2ef
     } else {
       logger.info({ count: orbitdbDirs.length }, `🧹 Cleaned up ${orbitdbDirs.length} OrbitDB directories`);
     }
@@ -62,7 +50,6 @@
   }
 }
 
-<<<<<<< HEAD
 /**
  * Clean up all test-related directories and CAR files
  * This function removes all common test artifacts created during testing
@@ -184,8 +171,6 @@
     }
   }
 }
-=======
->>>>>>> 5ffbe2ef
 
 /**
  * Create a Helia/OrbitDB instance with specified suffix
